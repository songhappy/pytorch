{% import 'common.yml.j2' as common %}

{%- block name -%}
# Template is at:    .github/templates/linux_ci_workflow.yml.j2
# Generation script: .github/scripts/generate_ci_workflows.py
name: !{{ build_environment }}
{%- endblock %}

on:
  pull_request:
    types: [opened, synchronize, reopened, !{{ ciflow_config.trigger_action }}]

{%- if is_scheduled %}
  schedule:
    - cron: !{{ is_scheduled }}
{%- else %}
  push:
    branches:
      - master
      - release/*
{%- endif %}
  workflow_dispatch:

env:
  BUILD_ENVIRONMENT: !{{ build_environment }}
  DOCKER_IMAGE_BASE: !{{ docker_image_base }}
  SCCACHE_BUCKET: ossci-compiler-cache-circleci-v2
  XLA_CLANG_CACHE_S3_BUCKET_NAME: ossci-compiler-clang-cache-circleci-xla
  TORCH_CUDA_ARCH_LIST: 5.2
  IN_CI: 1
  IS_GHA: 1
  # This is used for the phase of adding wheel tests only, will be removed once completed
  IN_WHEEL_TEST: 1
  # Used for custom_opertor, jit_hooks, custom_backend, see .jenkins/pytorch/build.sh
  CUSTOM_TEST_ARTIFACT_BUILD_DIR: build/custom_test_artifacts
  ALPINE_IMAGE: "308535385114.dkr.ecr.us-east-1.amazonaws.com/tool/alpine"
  PR_LABELS: ${{ toJson(github.event.pull_request.labels.*.name) }}
  GITHUB_TOKEN: ${{ secrets.GITHUB_TOKEN }}
  AWS_DEFAULT_REGION: us-east-1
  PR_NUMBER: ${{ github.event.pull_request.number }}
  SHA1: ${{ github.event.pull_request.head.sha || github.sha }}
  PYTORCH_RETRY_TEST_CASES: 1
{%- if build_with_debug %}
  DEBUG: 1
{%- endif %}
!{{ common.concurrency(build_environment) }}

jobs:
{% block build +%}
  build:
    runs-on: linux.2xlarge
    timeout-minutes: !{{ common.timeout_minutes }}
    if: !{{ ciflow_config.root_job_condition }}
    env:
      JOB_BASE_NAME: !{{ build_environment }}-build
      IS_PROBOT_TRIGGER_EVENT: ${{ (github.event.action == '!{{ ciflow_config.trigger_action }}') && (github.event.assigneed.login == '!{{ ciflow_config.trigger_actor }}') }}
      LABEL_CONDITIONS: ${{ !{{ ciflow_config.label_conditions }} }}
    outputs:
      docker_image: ${{ steps.calculate-tag.outputs.docker_image }}
    steps:
      - name: print labels
        run: echo "${PR_LABELS}"
      !{{ common.setup_ec2_linux() }}
      !{{ common.checkout_pytorch("recursive") }}
      !{{ common.calculate_docker_image(false) }}
      - name: Pull Docker image
        run: |
          !{{ common.add_retry_to_env() }}
          retry docker pull "${DOCKER_IMAGE}"
      !{{ common.parse_ref() }}
      - name: Build
        env:
          BRANCH: ${{ steps.parse-ref.outputs.branch }}
        run: |
          # detached container should get cleaned up by teardown_ec2_linux
          container_name=$(docker run \
            -e BUILD_ENVIRONMENT \
            -e JOB_BASE_NAME \
            -e MAX_JOBS="$(nproc --ignore=2)" \
            -e AWS_DEFAULT_REGION \
            -e IS_GHA \
            -e PR_NUMBER \
            -e SHA1 \
            -e BRANCH \
            -e GITHUB_RUN_ID \
            -e SCCACHE_BUCKET \
            -e XLA_CLANG_CACHE_S3_BUCKET_NAME \
            -e CUSTOM_TEST_ARTIFACT_BUILD_DIR \
            -e SKIP_SCCACHE_INITIALIZATION=1 \
            -e TORCH_CUDA_ARCH_LIST \
            -e PR_LABELS \
            -e http_proxy="!{{ common.squid_proxy }}" -e https_proxy="!{{ common.squid_proxy }}" -e no_proxy="!{{ common.squid_no_proxy }}" \
            --env-file="/tmp/github_env_${GITHUB_RUN_ID}" \
            --security-opt seccomp=unconfined \
            --cap-add=SYS_PTRACE \
            --tty \
            --detach \
            --user jenkins \
            -v "${GITHUB_WORKSPACE}:/var/lib/jenkins/workspace" \
            -w /var/lib/jenkins/workspace \
            "${DOCKER_IMAGE}"
          )
          docker exec -t "${container_name}" sh -c 'sudo chown -R jenkins . && .jenkins/pytorch/build.sh'
      - name: Display and upload binary build size statistics (Click Me)
        # temporary hack: set CIRCLE_* vars, until we update
        # tools/stats/print_test_stats.py to natively support GitHub Actions
        env:
          SCRIBE_GRAPHQL_ACCESS_TOKEN: ${{ secrets.SCRIBE_GRAPHQL_ACCESS_TOKEN }}
          BRANCH: ${{ steps.parse-ref.outputs.branch }}
          TAG: ${{ steps.parse-ref.outputs.tag }}
          WORKFLOW_ID: '${{ github.run_id }}'
        run: |
          COMMIT_TIME=$(git log --max-count=1 --format=%ct || echo 0)
          export COMMIT_TIME
          pip3 install requests==2.26 boto3==1.16.34
          python3 -m tools.stats.upload_binary_size_to_scuba || exit 0
      - name: Chown workspace
        run: |
          # Ensure the working directory gets chowned back to the current user
          docker run --rm -v "$(pwd)":/v -w /v "${ALPINE_IMAGE}" chown -R "$(id -u):$(id -g)" .
      {%- if build_generates_artifacts %}
      - name: Archive artifacts into zip
        run: |
          zip -1 -r artifacts.zip dist/ build/custom_test_artifacts build/lib build/bin .pytorch-test-times.json
      - uses: !{{ common.upload_artifact_s3_action }}
        name: Store PyTorch Build Artifacts on S3
        with:
          name: ${{ env.BUILD_ENVIRONMENT }}
          retention-days: 14
          if-no-files-found: error
          path:
            artifacts.zip
      {%- endif %}
      !{{ common.teardown_ec2_linux() }}
      - name: Hold runner for 2 hours or until ssh sessions have drained
        # Always hold for active ssh sessions
        if: always()
        run: .github/scripts/wait_for_ssh_to_drain.sh
      - name: Clean up docker images
        if: always()
        run: |
          # Prune all of the docker images
          docker system prune -af
{%- endblock %}
{%- if not exclude_test %}
{% block test +%}
  generate-test-matrix:
    needs: build
    runs-on: ubuntu-18.04
    timeout-minutes: !{{ common.timeout_minutes }}
    env:
      TEST_RUNNER_TYPE: !{{ test_runner_type }}
      ENABLE_DISTRIBUTED_TEST: !{{ enable_distributed_test }}
      ENABLE_JIT_LEGACY_TEST: !{{ enable_jit_legacy_test }}
      ENABLE_FX2TRT_TEST: !{{ enable_fx2trt_test }}
      ENABLE_MULTIGPU_TEST: !{{ enable_multigpu_test }}
      ENABLE_NOGPU_NO_AVX_TEST: !{{ enable_nogpu_no_avx_test }}
      ENABLE_NOGPU_NO_AVX2_TEST: !{{ enable_nogpu_no_avx2_test }}
      ENABLE_SLOW_TEST: !{{ enable_slow_test }}
      ENABLE_DOCS_TEST: !{{ enable_docs_test }}
      ENABLE_BACKWARDS_COMPAT_TEST: !{{ enable_backwards_compat_test }}
      ENABLE_XLA_TEST: !{{ enable_xla_test }}
      ENABLE_NOARCH_TEST: !{{ enable_noarch_test }}
      NUM_TEST_SHARDS: !{{ num_test_shards }}
      MULTIGPU_RUNNER_TYPE: !{{ multigpu_runner_type }}
      DISTRIBUTED_GPU_RUNNER_TYPE: !{{ distributed_gpu_runner_type }}
      NOGPU_RUNNER_TYPE: linux.2xlarge
      PR_BODY: ${{ github.event.pull_request.body }}
    outputs:
      matrix: ${{ steps.set-matrix.outputs.matrix }}
      render-matrix: ${{ steps.set-matrix.outputs.render-matrix }}
      ignore-disabled-issues: ${{ steps.set-matrix.outputs.ignore-disabled-issues }}
    container:
      image: python:3.9
    steps:
      - name: Install dependencies
        run: pip install typing-extensions==3.10
      - name: Clone pytorch/pytorch
        uses: zhouzhuojie/checkout@05b13c9a0d21f08f6d5e64a1d5042246d13619d9
      - name: Generating test matrix
        id: set-matrix
        run: .github/scripts/generate_pytorch_test_matrix.py

  test:
    needs: [build, generate-test-matrix]
    strategy:
      matrix: ${{ fromJson(needs.generate-test-matrix.outputs.matrix) }}
      fail-fast: false
    runs-on: ${{ matrix.runner }}
    timeout-minutes: !{{ common.timeout_minutes }}
    env:
      DOCKER_IMAGE: ${{ needs.build.outputs.docker_image }}
      JOB_BASE_NAME: !{{ build_environment }}-test
      TEST_CONFIG: ${{ matrix.config }}
      SHARD_NUMBER: ${{ matrix.shard }}
      NUM_TEST_SHARDS: ${{ matrix.num_shards }}
      PYTORCH_IGNORE_DISABLED_ISSUES: ${{ needs.generate-test-matrix.outputs.ignore-disabled-issues }}
    steps:
{%- if 'rocm' in test_runner_type %}
      !{{ common.setup_rocm_linux() }}
{%- else %}
      !{{ common.setup_ec2_linux() }}
{%- endif %}
      !{{ common.checkout_pytorch("recursive") }}
      - name: Pull Docker image
        run: |
<<<<<<< HEAD
          !{{ common.pull_docker("${DOCKER_IMAGE}") }}
{%- if 'rocm' in test_runner_type %}
      - name: ROCm set GPU_FLAG
        if: ${{ contains(env.BUILD_ENVIRONMENT, 'rocm') && !contains(matrix.config, 'nogpu') }}
        run: |
          echo "GPU_FLAG=--device=/dev/mem --device=/dev/kfd --device=/dev/dri --group-add video --group-add daemon" >> "${GITHUB_ENV}"
{%- else %}
=======
          !{{ common.add_retry_to_env() }}
          retry docker pull "${DOCKER_IMAGE}"
>>>>>>> 02ac73a9
      - name: Install nvidia driver, nvidia-docker runtime, set GPU_FLAG
        if: ${{ contains(env.BUILD_ENVIRONMENT, 'cuda') && !contains(matrix.config, 'nogpu') }}
        run: |
          bash .github/scripts/install_nvidia_utils_linux.sh
          echo "GPU_FLAG=--gpus all" >> "${GITHUB_ENV}"
{%- endif %}
      - name: Determine shm-size
        run: |
          shm_size="1g"
          case "${BUILD_ENVIRONMENT}" in
            *cuda*)
              shm_size="2g"
              ;;
            *rocm*)
              shm_size="8g"
              ;;
          esac
          echo "SHM_SIZE=${shm_size}" >> "${GITHUB_ENV}"
      - uses: seemethere/download-artifact-s3@0504774707cbc8603d7dca922e8026eb8bf3b47b
        name: Download PyTorch Build Artifacts
        with:
          name: ${{ env.BUILD_ENVIRONMENT }}
      - name: Unzip artifacts
        run: |
          unzip -o artifacts.zip
      - name: Output disk space left
        run: |
{%- if 'rocm' in test_runner_type %}
          df -H
{%- else %}
          sudo df -H
{%- endif %}
      !{{ common.parse_ref() }}
      - name: Test
        env:
          PR_NUMBER: ${{ github.event.pull_request.number }}
          BRANCH: ${{ steps.parse-ref.outputs.branch }}
        # Time out the test phase after !{{ timeout_after }} minutes
        timeout-minutes: !{{ timeout_after }}
        run: |
          set -x

          if [[ $TEST_CONFIG == 'multigpu' ]]; then
            TEST_COMMAND=.jenkins/pytorch/multigpu-test.sh
          elif [[ $BUILD_ENVIRONMENT == *onnx* ]]; then
            TEST_COMMAND=.jenkins/caffe2/test.sh
          else
            TEST_COMMAND=.jenkins/pytorch/test.sh
          fi
{%- if 'rocm' not in test_runner_type %}
          PROXY_ENV=
          # NOTE: XLA multiprocessing tests appear to have issues with squid proxy, going to disable for now
          #       We should investigate whether or not there's a list of hostnames we can add to no_proxy to
          #       make it so that we shouldn't have to fully disable squid for XLA tests
          if [[ $TEST_CONFIG != 'xla' ]]; then
            # shellcheck disable=SC2089
            PROXY_ENV="-e http_proxy=!{{ common.squid_proxy }} -e https_proxy=!{{ common.squid_proxy }} -e no_proxy=!{{ common.squid_no_proxy }}"
          fi
{%- endif %}
          # detached container should get cleaned up by teardown_ec2_linux
          # TODO: Stop building test binaries as part of the build phase
          # Used for GPU_FLAG since that doesn't play nice
          # shellcheck disable=SC2086,SC2090
          container_name=$(docker run \
            ${GPU_FLAG:-} \
            -e BUILD_ENVIRONMENT \
            -e PR_NUMBER \
            -e CUSTOM_TEST_ARTIFACT_BUILD_DIR \
            -e GITHUB_ACTIONS \
            -e IN_CI \
            -e IS_GHA \
            -e BRANCH \
            -e SHA1 \
            -e AWS_DEFAULT_REGION \
            -e IN_WHEEL_TEST \
            -e SHARD_NUMBER \
            -e JOB_BASE_NAME \
            -e TEST_CONFIG \
            -e NUM_TEST_SHARDS \
            -e PYTORCH_IGNORE_DISABLED_ISSUES \
            -e PYTORCH_RETRY_TEST_CASES \
            -e PR_LABELS \
            -e MAX_JOBS="$(nproc --ignore=2)" \
            -e SCCACHE_BUCKET \
            -e XLA_CLANG_CACHE_S3_BUCKET_NAME \
{%- if 'rocm' not in test_runner_type %}
            ${PROXY_ENV} \
{%- endif %}
            --env-file="/tmp/github_env_${GITHUB_RUN_ID}" \
            --ulimit stack=10485760:83886080 \
            --security-opt seccomp=unconfined \
            --cap-add=SYS_PTRACE \
{%- if 'rocm' not in test_runner_type %}
            --ipc=host \
{%- endif %}
            --shm-size="${SHM_SIZE}" \
            --tty \
            --detach \
            --name="${container_name}" \
            --user jenkins \
            -v "${GITHUB_WORKSPACE}:/var/lib/jenkins/workspace" \
            -w /var/lib/jenkins/workspace \
            "${DOCKER_IMAGE}"
          )
{%- if 'rocm' in test_runner_type %}
          # jenkins user does not have write permission to mounted workspace; work-around by copying within container to jenkins home
          docker exec -t "${container_name}" sh -c "cd .. && cp -R workspace pytorch && cd pytorch && pip install dist/*.whl && ${TEST_COMMAND}"
          # copy test results back to the mounted workspace, needed sudo, resulting permissions were correct
          docker exec -t "${container_name}" sh -c "cd ../pytorch && sudo cp -R test/test-reports ../workspace/test"
{%- else %}
          docker exec -t "${container_name}" sh -c "sudo chown -R jenkins . && pip install dist/*.whl && ${TEST_COMMAND}"
{%- endif %}
{%- if 'rocm' not in test_runner_type %}
      - name: Chown workspace
        if: always()
        run: |
          # Ensure the working directory gets chowned back to the current user
          docker run --rm -v "$(pwd)":/v -w /v "${ALPINE_IMAGE}" chown -R "$(id -u):$(id -g)" .
{%- endif %}
      !{{ common.render_test_results() }}
{%- if 'rocm' in test_runner_type %}
      !{{ common.upload_downloaded_files(name='linux', use_s3=False) }}
      !{{ common.upload_test_reports(name='linux', artifact_name="test-reports", use_s3=False) }}
{%- else %}
      !{{ common.upload_downloaded_files(name='linux') }}
      !{{ common.upload_test_reports(name='linux') }}
{%- endif %}
      !{{ common.upload_test_statistics(build_environment) }}
{%- if 'rocm' in test_runner_type %}
      !{{ common.teardown_rocm_linux() }}
{%- else %}
      !{{ common.teardown_ec2_linux() }}
{%- endif %}
{% endblock %}
{%- endif -%}
{%- if enable_doc_jobs %}
  build-docs:
    runs-on: linux.2xlarge
    timeout-minutes: !{{ common.timeout_minutes }}
    strategy:
      matrix:
        docs_type: [cpp, python]
    needs: [build]
    env:
      DOCKER_IMAGE: ${{ needs.build.outputs.docker_image }}
      DOCS_TYPE: ${{ matrix.docs_type }}
      WITH_PUSH: ${{ github.event_name == 'schedule' }}
    steps:
      !{{ common.setup_ec2_linux() }}
      !{{ common.checkout_pytorch("recursive") }}
      - name: Pull Docker image
        run: |
          !{{ common.add_retry_to_env() }}
          retry docker pull "${DOCKER_IMAGE}"
      - uses: seemethere/download-artifact-s3@0504774707cbc8603d7dca922e8026eb8bf3b47b
        name: Download PyTorch Build Artifacts
        with:
          name: ${{ env.BUILD_ENVIRONMENT }}
      - name: Unzip artifacts
        run: |
          unzip -o artifacts.zip
{%- if is_scheduled %}
      - name: Generate netrc (only for docs-push)
        if: ${{ github.event_name == 'schedule' }}
        env:
          GITHUB_PYTORCHBOT_TOKEN: ${{ secrets.GH_PYTORCHBOT_TOKEN }}
        run: |
          # set credentials for https pushing
          echo "machine github.com" > "${RUNNER_TEMP}/.netrc"
          echo "login pytorchbot" >> "${RUNNER_TEMP}/.netrc"
          echo "password ${GITHUB_PYTORCHBOT_TOKEN}" >> "${RUNNER_TEMP}/.netrc"
{%- endif %}
      - name: Build ${{ matrix.docs_type }} docs
        run: |
          set -ex
          time docker pull "${DOCKER_IMAGE}" > /dev/null
          echo "${GITHUB_REF}"
          # TODO: Set it correctly when workflows are scheduled on tags
          target="master"
          # detached container should get cleaned up by teardown_ec2_linux
          container_name=$(docker run \
            -e BUILD_ENVIRONMENT \
            -e CUSTOM_TEST_ARTIFACT_BUILD_DIR \
            -e IN_CI \
            -e MAX_JOBS="$(nproc --ignore=2)" \
            -e SHA1="$GITHUB_SHA" \
            -e DOCS_VERSION="${target}" \
            -e DOCS_TYPE \
            -e PR_LABELS \
            -e WITH_PUSH \
            --env-file="/tmp/github_env_${GITHUB_RUN_ID}" \
            --security-opt seccomp=unconfined \
            --cap-add=SYS_PTRACE \
            --tty \
            --detach \
            --user jenkins \
{%- if is_scheduled %}
            -v "${RUNNER_TEMP}/.netrc":/var/lib/jenkins/.netrc \
{%- endif %}
            -v "${GITHUB_WORKSPACE}:/var/lib/jenkins/workspace" \
            -w /var/lib/jenkins/workspace \
            "${DOCKER_IMAGE}"
          )
          docker exec -t "${container_name}" bash -c "sudo chown -R jenkins . && pip install dist/*.whl && ./.circleci/scripts/${DOCS_TYPE}_doc_push_script.sh"
      - name: Chown workspace
        run: |
          # Ensure the working directory gets chowned back to the current user
          docker run --rm -v "$(pwd)":/v -w /v "${ALPINE_IMAGE}" chown -R "$(id -u):$(id -g)" .
      - uses: !{{ common.upload_artifact_s3_action }}
        name: Upload Python Docs Preview
        if: ${{ github.event_name == 'pull_request' && matrix.docs_type == 'python' }}
        with:
          retention-days: 14
          s3-bucket: doc-previews
          if-no-files-found: error
          path: pytorch.github.io/docs/master/
          s3-prefix: pytorch/${{ github.event.pull_request.number }}
      - uses: !{{ common.upload_artifact_s3_action }}
        name: Upload C++ Docs Preview
        if: ${{ github.event_name == 'pull_request' && matrix.docs_type == 'cpp' }}
        with:
          retention-days: 14
          if-no-files-found: error
          s3-bucket: doc-previews
          path: cppdocs/
          s3-prefix: pytorch/${{ github.event.pull_request.number }}/cppdocs
{%- endif -%}<|MERGE_RESOLUTION|>--- conflicted
+++ resolved
@@ -204,18 +204,14 @@
       !{{ common.checkout_pytorch("recursive") }}
       - name: Pull Docker image
         run: |
-<<<<<<< HEAD
-          !{{ common.pull_docker("${DOCKER_IMAGE}") }}
+          !{{ common.add_retry_to_env() }}
+          retry docker pull "${DOCKER_IMAGE}"
 {%- if 'rocm' in test_runner_type %}
       - name: ROCm set GPU_FLAG
         if: ${{ contains(env.BUILD_ENVIRONMENT, 'rocm') && !contains(matrix.config, 'nogpu') }}
         run: |
           echo "GPU_FLAG=--device=/dev/mem --device=/dev/kfd --device=/dev/dri --group-add video --group-add daemon" >> "${GITHUB_ENV}"
 {%- else %}
-=======
-          !{{ common.add_retry_to_env() }}
-          retry docker pull "${DOCKER_IMAGE}"
->>>>>>> 02ac73a9
       - name: Install nvidia driver, nvidia-docker runtime, set GPU_FLAG
         if: ${{ contains(env.BUILD_ENVIRONMENT, 'cuda') && !contains(matrix.config, 'nogpu') }}
         run: |
