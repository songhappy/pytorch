from tools.codegen.model import (Argument, FunctionSchema, NativeFunction,
                                 SelfArgument, TensorOptionsArguments, BaseTy)
from dataclasses import dataclass
from typing import Optional, Union, Sequence, TypeVar, List, Set, Dict
from enum import Enum

_T = TypeVar('_T')

# An ArgName is just the str name of the argument in schema;
# but in some special circumstances, we may add a little extra
# context.  The Enum SpecialArgName covers all of these cases;
# grep for their construction sites to see when they can occr.

SpecialArgName = Enum('SpecialArgName', (
    'possibly_redundant_memory_format',
))
ArgName = Union[str, SpecialArgName]

# This class shouldn't be created directly; instead, use/create one of the singletons below.
@dataclass(frozen=True)
class BaseCppType:
    ns: Optional[str]
    name: str

    def __str__(self) -> str:
        if self.ns is None or self.ns == '':
            return self.name
        return f"{self.ns}::{self.name}"

# The set of all non-templated, valid, fully-qualified names of C++ types that are used in the codegen.
# Templated types get their own dataclass, mainly to make namespace parsing easier.
intT = BaseCppType('', 'int64_t')
doubleT = BaseCppType('', 'double')
boolT = BaseCppType('', 'bool')
voidT = BaseCppType('', 'void')
stringT = BaseCppType('std', 'string')
generatorT = BaseCppType('at', 'Generator')
scalarTypeT = BaseCppType('at', 'ScalarType')
tensorT = BaseCppType('at', 'Tensor')
tensorListT = BaseCppType('at', 'TensorList')
dimnameT = BaseCppType('at', 'Dimname')
dimnameListT = BaseCppType('at', 'DimnameList')
layoutT = BaseCppType('at', 'Layout')
deviceT = BaseCppType('at', 'Device')
scalarT = BaseCppType('at', 'Scalar')
memoryFormatT = BaseCppType('at', 'MemoryFormat')
qschemeT = BaseCppType('at', 'QScheme')
storageT = BaseCppType('at', 'Storage')
streamT = BaseCppType('at', 'Stream')
intArrayRefT = BaseCppType('at', 'IntArrayRef')
tensorOptionsT = BaseCppType('at', 'TensorOptions')
typeAndSizeT = BaseCppType('torch::autograd::generated', 'TypeAndSize')
tensorGeometryT = BaseCppType('at', 'TensorGeometry')

BaseTypeToCppMapping: Dict[BaseTy, BaseCppType] = {
    BaseTy.int: intT,
    BaseTy.float: doubleT,
    BaseTy.bool: boolT,
    BaseTy.str: stringT,
    BaseTy.Generator: generatorT,
    BaseTy.ScalarType: scalarTypeT,
    BaseTy.Tensor: tensorT,
    BaseTy.Dimname: dimnameT,
    BaseTy.Layout: layoutT,
    BaseTy.Device: deviceT,
    BaseTy.Scalar: scalarT,
    BaseTy.MemoryFormat: memoryFormatT,
    BaseTy.QScheme: qschemeT,
    BaseTy.Storage: storageT,
    BaseTy.Stream: streamT,
}

# CTypes encode C++ type structure as needed for translation.

@dataclass(frozen=True)
class BaseCType:
    type: BaseCppType

    def cpp_type(self, *, strip_ref: bool = False) -> str:
        return str(self.type)

    # For BC reasons, we don't want to introduce at:: namespaces to RegistrationDeclarations.yaml
    # TODO: Kill this when we eventually remove it!
    def cpp_type_registration_declarations(self) -> str:
        return str(self.type).replace('at::', '')

    def remove_const_ref(self) -> 'CType':
        return self

@dataclass(frozen=True)
class ConstRefCType:
    elem: 'CType'

    def cpp_type(self, *, strip_ref: bool = False) -> str:
        if strip_ref:
            return self.elem.cpp_type(strip_ref=strip_ref)
        return f'const {self.elem.cpp_type()} &'

    def cpp_type_registration_declarations(self) -> str:
        return f'const {self.elem.cpp_type_registration_declarations()} &'

    def remove_const_ref(self) -> 'CType':
        return self.elem.remove_const_ref()

@dataclass(frozen=True)
class MutRefCType:
    elem: 'CType'

    def cpp_type(self, *, strip_ref: bool = False) -> str:
        if strip_ref:
            return self.elem.cpp_type(strip_ref=strip_ref)
        return f'{self.elem.cpp_type()} &'

    def cpp_type_registration_declarations(self) -> str:
        return f'{self.elem.cpp_type_registration_declarations()} &'

    def remove_const_ref(self) -> 'CType':
        return self.elem.remove_const_ref()

@dataclass(frozen=True)
class OptionalCType:
    elem: 'CType'

    def cpp_type(self, *, strip_ref: bool = False) -> str:
        # Do not pass `strip_ref` recursively.
        return f'c10::optional<{self.elem.cpp_type()}>'

    def cpp_type_registration_declarations(self) -> str:
        return f'c10::optional<{self.elem.cpp_type_registration_declarations()}>'
<<<<<<< HEAD

    def remove_const_ref(self) -> 'CType':
        return OptionalCType(self.elem.remove_const_ref())

@dataclass(frozen=True)
class ListCType:
    elem: 'CType'

    def cpp_type(self, *, strip_ref: bool = False) -> str:
        # Do not pass `strip_ref` recursively.
        return f'c10::List<{self.elem.cpp_type()}>'

=======

    def remove_const_ref(self) -> 'CType':
        return OptionalCType(self.elem.remove_const_ref())

@dataclass(frozen=True)
class ListCType:
    elem: 'CType'

    def cpp_type(self, *, strip_ref: bool = False) -> str:
        # Do not pass `strip_ref` recursively.
        return f'c10::List<{self.elem.cpp_type()}>'

>>>>>>> 8be5b1ca
    def cpp_type_registration_declarations(self) -> str:
        return f'c10::List<{self.elem.cpp_type_registration_declarations()}>'

    def remove_const_ref(self) -> 'CType':
        return ListCType(self.elem.remove_const_ref())

@dataclass(frozen=True)
class ArrayRefCType:
    elem: 'CType'

    def cpp_type(self, *, strip_ref: bool = False) -> str:
        # Do not pass `strip_ref` recursively.
        return f'at::ArrayRef<{self.elem.cpp_type()}>'

    def cpp_type_registration_declarations(self) -> str:
        return f'ArrayRef<{self.elem.cpp_type_registration_declarations()}>'

    def remove_const_ref(self) -> 'CType':
        return ArrayRefCType(self.elem.remove_const_ref())

@dataclass(frozen=True)
class VectorCType:
    elem: 'CType'

    def cpp_type(self, *, strip_ref: bool = False) -> str:
        # Do not pass `strip_ref` recursively.
        return f'std::vector<{self.elem.cpp_type()}>'

    def cpp_type_registration_declarations(self) -> str:
        return f'std::vector<{self.elem.cpp_type_registration_declarations()}>'

    def remove_const_ref(self) -> 'CType':
        return VectorCType(self.elem.remove_const_ref())

@dataclass(frozen=True)
class ArrayCType:
    elem: 'CType'
    size: int

    def cpp_type(self, *, strip_ref: bool = False) -> str:
        # Do not pass `strip_ref` recursively.
        return f'std::array<{self.elem.cpp_type()},{self.size}>'

    def cpp_type_registration_declarations(self) -> str:
        return f'std::array<{self.elem.cpp_type_registration_declarations()},{self.size}>'

    def remove_const_ref(self) -> 'CType':
        return ArrayCType(self.elem.remove_const_ref(), self.size)

@dataclass(frozen=True)
class TupleCType:
    elems: List['CType']

    def cpp_type(self, *, strip_ref: bool = False) -> str:
        # Do not pass `strip_ref` recursively.
        return f'std::tuple<{",".join([e.cpp_type() for e in self.elems])}>'

    def cpp_type_registration_declarations(self) -> str:
        return f'std::tuple<{",".join([e.cpp_type_registration_declarations() for e in self.elems])}>'

    def remove_const_ref(self) -> 'CType':
        return TupleCType([e.remove_const_ref() for e in self.elems])

CType = Union[
    BaseCType,
    OptionalCType,
    ConstRefCType,
    MutRefCType,
    ListCType,
    ArrayRefCType,
    ArrayCType,
    VectorCType,
    TupleCType
]

# A NamedCType is short for Named C++ semantic type.  A NamedCType represents a C++ type, plus
# semantic information about what it represents.  For example, consider the
# argument "bool pin_memory"; its normal C++ type is "bool", but its C++
# semantic type also keeps track that this represents a "pin_memory"; you can't
# just use a random other boolean in a context where you need a "pin_memory"!
#

@dataclass(frozen=True)
class NamedCType:
    name: ArgName
    type: CType

    def cpp_type(self, *, strip_ref: bool = False) -> str:
        return self.type.cpp_type(strip_ref=strip_ref)

    # For BC reasons, we don't want to introduce at:: namespaces to RegistrationDeclarations.yaml
    # TODO: Kill this when we eventually remove it!
    def cpp_type_registration_declarations(self) -> str:
        return self.type.cpp_type_registration_declarations()

    def remove_const_ref(self) -> 'NamedCType':
        return NamedCType(self.name, self.type.remove_const_ref())

    def with_name(self, name: str) -> 'NamedCType':
        return NamedCType(name, self.type)

# A binding represents any C++ binding site for a formal parameter.
# We don't distinguish between binding sites for different APIs;
# instead, all of the important distinctions are encoded in CType,
# which you can use to figure out if a given Binding is appropriate
# for use in another context.  (See tools.codegen.api.translate)

@dataclass(frozen=True)
class Binding:
    name: str
    nctype: NamedCType
    argument: Union[Argument, TensorOptionsArguments, SelfArgument]
    # TODO: maybe don't represent default here
    default: Optional[str] = None

    @property
    def type(self) -> str:
        return self.nctype.cpp_type()

    def no_default(self) -> 'Binding':
        return Binding(
            name=self.name,
            nctype=self.nctype,
            default=None,
            argument=self.argument,
        )

    def decl(self, *, func_ptr_cast: bool = False) -> str:
        mb_default = ""
        if self.default is not None:
            mb_default = f"={self.default}"

        # casting only needs to know the type
        if func_ptr_cast:
            return f"{self.type}"
        else:
            return f"{self.type} {self.name}{mb_default}"

    # For BC reasons, we don't want to introduce at:: namespaces to RegistrationDeclarations.yaml
    # TODO: Kill this when we eventually remove it!
    def decl_registration_declarations(self) -> str:
        type_s = self.nctype.cpp_type_registration_declarations()
        mb_default = ""
        if self.default is not None:
            mb_default = f"={self.default}"
        return f"{type_s} {self.name}{mb_default}"

    # For BC reasons, we don't want to introduce at:: namespaces to RegistrationDeclarations.yaml
    # TODO: Kill this when we eventually remove it!
    def decl_registration_declarations(self) -> str:
        type_s = self.nctype.cpp_type_registration_declarations()
        mb_default = ""
        if self.default is not None:
            mb_default = f"={self.default}"
        return f"{type_s} {self.name}{mb_default}"

    def defn(self) -> str:
        return f"{self.type} {self.name}"

# An Expr is a C++ expression.  It has a C++ string representing its syntax,
# as well as a CType saying what it provides.

@dataclass(frozen=True)
class Expr:
    expr: str
    type: NamedCType

# A CppSignature represents a single overload in the C++ API.  For
# any given function schema, there may be multiple CppSignatures
# corresponding to it, based on how we desugar to C++.  See also
# CppSignatureGroup.
@dataclass(frozen=True)
class CppSignature:
    # The schema this signature is derived from
    func: FunctionSchema

    # Is this a C++ signature for a method, i.e. Tensor::my_op(...)?
    method: bool

    # Is this a faithful C++ signature (i.e. following the JIT schema) or a convenience API
    # (i.e. with a potential TensorOptions argument and out arguments in the front)
    faithful: bool

    # The set of C++ arguments which should not have defaults applied to them
    cpp_no_default_args: Set[str]

    # Is this a fallback C++ binding?  Fallback bindings are enabled by
    # manual_cpp_binding: True and are alternate, non-public API that
    # lets manual C++ binding implementors access the binding that would
    # have been automatically generated
    fallback_binding: bool = False

    # Return the unpacked argument structure of this signature,
    # discarding information about which arguments are semantically
    # related to each other.
    def arguments(self) -> Sequence[Binding]:
        return cpp.arguments(
            self.func.arguments, faithful=self.faithful,
            method=self.method, cpp_no_default_args=self.cpp_no_default_args)

    def name(self) -> str:
        n = cpp.name(self.func, faithful_name_for_out_overloads=self.faithful)
        if self.fallback_binding:
            n = f"__dispatch_{n}"
        return n

    # Render the C++ declaration for this signature
    def decl(self, *, prefix: str = "", is_redispatching_fn: bool = False) -> str:
        returns_type = cpp.returns_type(self.func.returns).cpp_type()
        cpp_args = [a.decl() for a in self.arguments()]
        if is_redispatching_fn:
            cpp_args = ['c10::DispatchKeySet dispatchKeySet'] + cpp_args
        cpp_args_str = ', '.join(cpp_args)
        name = prefix + self.name()
        return f"{returns_type} {name}({cpp_args_str})"

    # Render the C++ definition for this signature, not including
    # the body (with curly braces)
    def defn(self, *, prefix: str = "", is_redispatching_fn: bool = False) -> str:
        returns_type = cpp.returns_type(self.func.returns).cpp_type()
        cpp_args = [a.defn() for a in self.arguments()]
        if is_redispatching_fn:
            cpp_args = ['c10::DispatchKeySet dispatchKeySet'] + cpp_args
        cpp_args_str = ', '.join(cpp_args)
        name = prefix + self.name()
        return f"{returns_type} {name}({cpp_args_str})"


# Represents group of all CppSignatures associated with a
# FunctionSchema.  Right now, that's the regular, user-visible
# signature, as well as a "faithful" signature which doesn't
# have grouping.
@dataclass(frozen=True)
class CppSignatureGroup:
    func: FunctionSchema
    signature: CppSignature
    faithful_signature: Optional[CppSignature]

    def most_faithful_signature(self) -> CppSignature:
        if self.faithful_signature:
            return self.faithful_signature
        else:
            return self.signature

    @staticmethod
    def from_native_function(f: NativeFunction, *, method: bool, fallback_binding: bool = False) -> 'CppSignatureGroup':
        func = f.func
        faithful_signature: Optional[CppSignature]
        if func.arguments.tensor_options is not None or len(func.arguments.out) > 0:
            faithful_signature = CppSignature(
                func=func,
                faithful=True,
                method=method,
                fallback_binding=fallback_binding,
                cpp_no_default_args=f.cpp_no_default_args
            )
        else:
            faithful_signature = None
        signature = CppSignature(
            func=func,
            faithful=False,
            method=method,
            fallback_binding=fallback_binding,
            cpp_no_default_args=f.cpp_no_default_args
        )
        return CppSignatureGroup(
            func=func,
            signature=signature,
            faithful_signature=faithful_signature,
        )

@dataclass(frozen=True)
class DispatcherSignature:
    # The schema this signature is derived from
    func: FunctionSchema

    def arguments(self) -> List[Binding]:
        return dispatcher.arguments(self.func)

    def name(self) -> str:
        return dispatcher.name(self.func)

    def decl(self, name: Optional[str] = None) -> str:
        args_str = ', '.join(a.decl() for a in self.arguments())
        if name is None:
            name = self.name()
        return f"{self.returns_type().cpp_type()} {name}({args_str})"

    def defn(self, name: Optional[str] = None) -> str:
        args_str = ', '.join(a.defn() for a in self.arguments())
        if name is None:
            name = self.name()
        return f"{self.returns_type().cpp_type()} {name}({args_str})"

    def exprs(self) -> List[Expr]:
        return [Expr(a.name, a.nctype) for a in self.arguments()]

    def returns_type(self) -> CType:
        return dispatcher.returns_type(self.func.returns)

    def ptr_type(self) -> str:
        dispatcher_args_types_str = ', '.join(a.type for a in self.arguments())
        return f'{self.returns_type().cpp_type()} (*)({dispatcher_args_types_str})'

    # Return the C++ function type, e.g., something like int(bool)
    def type(self) -> str:
        dispatcher_args_types_str = ', '.join(a.type for a in self.arguments())
        return f'{self.returns_type().cpp_type()} ({dispatcher_args_types_str})'

    @staticmethod
    def from_schema(func: FunctionSchema) -> 'DispatcherSignature':
        return DispatcherSignature(func)

@dataclass(frozen=True)
class NativeSignature:
    # The schema this signature is derived from
    func: FunctionSchema

    prefix: str = ""

    def name(self) -> str:
        return self.prefix + native.name(self.func)
<<<<<<< HEAD
=======

    def decl(self, name: Optional[str] = None) -> str:
        args_str = ', '.join(a.decl() for a in self.arguments())
        if name is None:
            name = self.name()
        return f"{native.returns_type(self.func.returns).cpp_type()} {name}({args_str})"
>>>>>>> 8be5b1ca

    def defn(self, name: Optional[str] = None) -> str:
        args_str = ', '.join(a.defn() for a in self.arguments())
        if name is None:
            name = self.name()
        return f"{native.returns_type(self.func.returns).cpp_type()} {name}({args_str})"

    def ptr_type(self) -> str:
        # don't include defaults in type signature!
        args_str = ', '.join(a.defn() for a in self.arguments())
        return f'{native.returns_type(self.func.returns).cpp_type()} (*)({args_str})'

    def arguments(self) -> List[Binding]:
        return native.arguments(self.func)

    def returns_type(self) -> CType:
        return native.returns_type(self.func.returns)

    def dispatcher_exprs(self) -> List[Expr]:
        return translate.translate(self.arguments(), dispatcher.arguments(self.func), method=False)

# Functions only, no types
from tools.codegen.api import cpp, dispatcher, native, translate<|MERGE_RESOLUTION|>--- conflicted
+++ resolved
@@ -127,7 +127,6 @@
 
     def cpp_type_registration_declarations(self) -> str:
         return f'c10::optional<{self.elem.cpp_type_registration_declarations()}>'
-<<<<<<< HEAD
 
     def remove_const_ref(self) -> 'CType':
         return OptionalCType(self.elem.remove_const_ref())
@@ -140,20 +139,6 @@
         # Do not pass `strip_ref` recursively.
         return f'c10::List<{self.elem.cpp_type()}>'
 
-=======
-
-    def remove_const_ref(self) -> 'CType':
-        return OptionalCType(self.elem.remove_const_ref())
-
-@dataclass(frozen=True)
-class ListCType:
-    elem: 'CType'
-
-    def cpp_type(self, *, strip_ref: bool = False) -> str:
-        # Do not pass `strip_ref` recursively.
-        return f'c10::List<{self.elem.cpp_type()}>'
-
->>>>>>> 8be5b1ca
     def cpp_type_registration_declarations(self) -> str:
         return f'c10::List<{self.elem.cpp_type_registration_declarations()}>'
 
@@ -291,15 +276,6 @@
             return f"{self.type}"
         else:
             return f"{self.type} {self.name}{mb_default}"
-
-    # For BC reasons, we don't want to introduce at:: namespaces to RegistrationDeclarations.yaml
-    # TODO: Kill this when we eventually remove it!
-    def decl_registration_declarations(self) -> str:
-        type_s = self.nctype.cpp_type_registration_declarations()
-        mb_default = ""
-        if self.default is not None:
-            mb_default = f"={self.default}"
-        return f"{type_s} {self.name}{mb_default}"
 
     # For BC reasons, we don't want to introduce at:: namespaces to RegistrationDeclarations.yaml
     # TODO: Kill this when we eventually remove it!
@@ -476,15 +452,12 @@
 
     def name(self) -> str:
         return self.prefix + native.name(self.func)
-<<<<<<< HEAD
-=======
 
     def decl(self, name: Optional[str] = None) -> str:
         args_str = ', '.join(a.decl() for a in self.arguments())
         if name is None:
             name = self.name()
         return f"{native.returns_type(self.func.returns).cpp_type()} {name}({args_str})"
->>>>>>> 8be5b1ca
 
     def defn(self, name: Optional[str] = None) -> str:
         args_str = ', '.join(a.defn() for a in self.arguments())
