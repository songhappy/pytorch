#pragma once

#include <atomic>
#include <cassert>
#include <complex>
#include <cstdlib>
#include <iostream>
#include <memory>
#include <mutex>
#include <type_traits>
#include <unordered_map>
#include <unordered_set>
#include <vector>
#ifdef __GXX_RTTI
#include <typeinfo>
#endif

#include <exception>

#include <c10/macros/Macros.h>
#include <c10/util/Backtrace.h>
#include <c10/util/C++17.h>
#include <c10/util/Exception.h>
#include <c10/util/Half.h>
#include <c10/util/IdWrapper.h>
#include <c10/util/Type.h>
#include <c10/util/TypeIndex.h>
#include <c10/util/qint32.h>
#include <c10/util/qint8.h>
#include <c10/util/quint8.h>
#include <c10/util/BFloat16.h>
#include <c10/util/flat_hash_map.h>

/*
 * TypeIdentifier is a small type containing an id.
 * Types must be registered using CAFFE_KNOWN_TYPE() for them to have a type id.
 * If a type is registered, you can also create an object containing meta data
 * like constructor, destructor, stringified name, ... about the type by calling
 * TypeMeta::Make<T>. This returns a TypeMeta() object, which is basically just
 * a pointer to the type information, so it's cheap to pass around.
 */

// TODO: This file is still in the caffe2 namespace, despite living
// in the ATen directory.  This is because the macro
// CAFFE_KNOWN_TYPE defines a template specialization, which relies
// on the namespace of TypeMeta matching the namespace where the macro is
// called.  This requires us to fix all of the call-sites, which I want to do
// later.  So the namespace is not fixed at the moment.

// Make at::Half a fundamental type.
namespace std {
template <>
struct is_fundamental<at::Half> : std::true_type {};
} // namespace std

namespace caffe2 {

/**
 * A type id is a unique id for a given C++ type.
 * You need to register your types using CAFFE_KNOWN_TYPE(MyType) to be able to
 * use TypeIdentifier with custom types. This is for example used to store the
 * dtype of tensors.
 */
class C10_API TypeIdentifier final
    : public at::IdWrapper<TypeIdentifier, c10::util::type_index> {
 public:
  friend std::ostream& operator<<(std::ostream& stream, TypeIdentifier typeId);
  friend bool operator<(TypeIdentifier lhs, TypeIdentifier rhs);

  /**
   * Returns the unique id for the given type T. The id is unique for the type T
   * in the sense that for any two different types, their ids are different; for
   * the same type T, the id remains the same over different calls of the
   * function. However, this is not guaranteed over different runs, as the id
   * is generated during run-time. Do NOT serialize the id for storage.
   */
  template <typename T>
  static C10_HOST_CONSTEXPR TypeIdentifier Get() noexcept {
    return TypeIdentifier(c10::util::get_type_index<T>());
  }

  static constexpr TypeIdentifier uninitialized() {
    return TypeIdentifier(c10::util::type_index{0});
  }

 private:
  constexpr explicit TypeIdentifier(c10::util::type_index id) : IdWrapper(id) {}
  friend class TypeMeta; // TODO Is this friend an issue?
};

// Allow usage in std::map / std::set
// TODO Disallow this and rather use std::unordered_map/set everywhere
inline bool operator<(TypeIdentifier lhs, TypeIdentifier rhs) {
  return lhs.underlyingId() < rhs.underlyingId();
}

inline std::ostream& operator<<(
    std::ostream& stream,
    caffe2::TypeIdentifier typeId) {
  return stream << typeId.underlyingId();
}

} // namespace caffe2

namespace at {
using DataType = caffe2::TypeIdentifier;
}

C10_DEFINE_HASH_FOR_IDWRAPPER(caffe2::TypeIdentifier)

namespace caffe2 {

namespace detail {

// This struct holds the actual type information. There will be
// one allocated per type. TypeMeta objects will then point to the struct
// instance for the type they're configured for.
struct TypeMetaData final {
  using New = void*();
  using PlacementNew = void(void*, size_t);
  using Copy = void(const void*, void*, size_t);
  using PlacementDelete = void(void*, size_t);
  using Delete = void(void*);

  TypeMetaData() = delete;
  constexpr TypeMetaData(
      size_t itemsize,
      New* newFn,
      PlacementNew* placementNew,
      Copy* copy,
      PlacementDelete* placementDelete,
      Delete* deleteFn,
      TypeIdentifier id,
      c10::string_view name) noexcept
      : itemsize_(itemsize),
        new_(newFn),
        placementNew_(placementNew),
        copy_(copy),
        placementDelete_(placementDelete),
        delete_(deleteFn),
        id_(id),
        name_(name) {}

  size_t itemsize_;
  New* new_;
  PlacementNew* placementNew_;
  Copy* copy_;
  PlacementDelete* placementDelete_;
  Delete* delete_;
  TypeIdentifier id_;
  c10::string_view name_;
};

// Mechanism for throwing errors which can't be prevented at compile time
// due to type erasure. E.g. somebody calling TypeMeta::copy() for
// non-copyable type. Right now just throws exception but is implemented
// in .cpp to manage dependencies
[[noreturn]] C10_API void _ThrowRuntimeTypeLogicError(const std::string& msg);

/**
 * Placement new function for the type.
 */
template <typename T>
inline void _PlacementNew(void* ptr, size_t n) {
  T* typed_ptr = static_cast<T*>(ptr);
  for (size_t i = 0; i < n; ++i) {
    new (typed_ptr + i) T;
  }
}

template <typename T>
inline void _PlacementNewNotDefault(void* /*ptr*/, size_t /*n*/) {
  _ThrowRuntimeTypeLogicError(
      "Type " + std::string(c10::util::get_fully_qualified_type_name<T>()) +
      " is not default-constructible.");
}

template <
    typename T,
    c10::guts::enable_if_t<std::is_default_constructible<T>::value>* = nullptr>
inline constexpr TypeMetaData::PlacementNew* _PickPlacementNew() {
  return (std::is_fundamental<T>::value || std::is_pointer<T>::value)
      ? nullptr
      : &_PlacementNew<T>;
}

template <
    typename T,
    c10::guts::enable_if_t<!std::is_default_constructible<T>::value>* = nullptr>
inline constexpr TypeMetaData::PlacementNew* _PickPlacementNew() {
  static_assert(
      !std::is_fundamental<T>::value && !std::is_pointer<T>::value,
      "this should have picked the other SFINAE case");
  return &_PlacementNewNotDefault<T>;
}

template <typename T>
inline void* _New() {
  return new T;
}

template <typename T>
inline void* _NewNotDefault() {
  _ThrowRuntimeTypeLogicError(
      "Type " + std::string(c10::util::get_fully_qualified_type_name<T>()) +
      " is not default-constructible.");
}

template <
    typename T,
    c10::guts::enable_if_t<std::is_default_constructible<T>::value>* = nullptr>
inline constexpr TypeMetaData::New* _PickNew() {
  return &_New<T>;
}

template <
    typename T,
    c10::guts::enable_if_t<!std::is_default_constructible<T>::value>* = nullptr>
inline constexpr TypeMetaData::New* _PickNew() {
  return &_NewNotDefault<T>;
}

/**
 * Typed copy function for classes.
 */
template <typename T>
inline void _Copy(const void* src, void* dst, size_t n) {
  const T* typed_src = static_cast<const T*>(src);
  T* typed_dst = static_cast<T*>(dst);
  for (size_t i = 0; i < n; ++i) {
    typed_dst[i] = typed_src[i];
  }
}

/**
 * A placeholder function for types that do not allow assignment.
 */
template <typename T>
inline void _CopyNotAllowed(const void* /*src*/, void* /*dst*/, size_t /*n*/) {
  _ThrowRuntimeTypeLogicError(
      "Type " + std::string(c10::util::get_fully_qualified_type_name<T>()) +
      " does not allow assignment.");
}

template <
    typename T,
    c10::guts::enable_if_t<std::is_copy_assignable<T>::value>* = nullptr>
inline constexpr TypeMetaData::Copy* _PickCopy() {
  return (std::is_fundamental<T>::value || std::is_pointer<T>::value)
      ? nullptr
      : &_Copy<T>;
}

template <
    typename T,
    c10::guts::enable_if_t<!std::is_copy_assignable<T>::value>* = nullptr>
inline constexpr TypeMetaData::Copy* _PickCopy() {
  static_assert(
      !std::is_fundamental<T>::value && !std::is_pointer<T>::value,
      "this should have picked the other SFINAE case");
  return &_CopyNotAllowed<T>;
}

/**
 * Destructor for non-fundamental types.
 */
template <typename T>
inline void _PlacementDelete(void* ptr, size_t n) {
  T* typed_ptr = static_cast<T*>(ptr);
  for (size_t i = 0; i < n; ++i) {
    typed_ptr[i].~T();
  }
}

template <typename T>
inline constexpr TypeMetaData::PlacementDelete* _PickPlacementDelete() {
  return (std::is_fundamental<T>::value || std::is_pointer<T>::value)
      ? nullptr
      : &_PlacementDelete<T>;
}

template <typename T>
inline void _Delete(void* ptr) {
  T* typed_ptr = static_cast<T*>(ptr);
  delete typed_ptr;
}

template <class T>
inline constexpr TypeMetaData::Delete* _PickDelete() noexcept {
  return &_Delete<T>;
}

<<<<<<< HEAD
template <class T>
inline constexpr TypeMetaData _makeTypeMetaDataInstance() {
=======
#ifdef __GXX_RTTI
template <class T>
const char* _typeName(const char* literalName) noexcept {
  std::ignore = literalName; // suppress unused warning
  static const std::string name = c10::demangle(typeid(T).name());
  return name.c_str();
}
#else
template <class T>
constexpr const char* _typeName(const char* literalName) noexcept {
  return literalName;
}
#endif

// CollisionChecker is a safeguard to make sure none of our types generate
// the same type id. Since we use crc64 of the string type name, there's a
// (very) slight possibility of collisions and we want to be sure that doesn't
// happen.
class CollisionChecker final {
public:
  // Check that there is no type registered with this id and a different name
  void check(TypeIdentifier id, const std::string& name) {
    std::lock_guard<std::mutex> lock(mutex_);
    auto find = typeids_.find(id);
    if (find != typeids_.end()) {
      AT_ASSERT(find->second == name, "Typeid collision detected for ", find->second, " and ", name, ".");
    } else {
      typeids_.emplace(id, name);
    }
  }
private:
  std::mutex mutex_;
  ska::flat_hash_map<TypeIdentifier, std::string> typeids_;
};
C10_API CollisionChecker& collisionChecker_();

template <class T>
inline TypeMetaData _makeTypeMetaDataInstance(const char* typeName) {
  C10_HOST_CONSTEXPR_VAR auto typeId = TypeIdentifier::Get<T>();
  collisionChecker_().check(typeId, typeName);
>>>>>>> 22ffcf63
  return {sizeof(T),
          _PickNew<T>(),
          _PickPlacementNew<T>(),
          _PickCopy<T>(),
          _PickPlacementDelete<T>(),
          _PickDelete<T>(),
<<<<<<< HEAD
          TypeIdentifier::Get<T>(),
          c10::util::get_fully_qualified_type_name<T>()};
=======
          typeId,
          typeName};
>>>>>>> 22ffcf63
}

class _Uninitialized final {};

} // namespace detail

/**
 * TypeMeta is a thin class that allows us to store the type of a container such
 * as a blob, or the data type of a tensor, with a unique run-time id. It also
 * stores some additional data such as the item size and the name of the type
 * for run-time inspection.
 */
class C10_API TypeMeta final {
 public:
  using New = detail::TypeMetaData::New;
  using PlacementNew = detail::TypeMetaData::PlacementNew;
  using Copy = detail::TypeMetaData::Copy;
  using PlacementDelete = detail::TypeMetaData::PlacementDelete;
  using Delete = detail::TypeMetaData::Delete;

  /** Create a dummy TypeMeta object. To create a TypeMeta object for a specific
   * type, use TypeMeta::Make<T>().
   */
  TypeMeta() noexcept;

  /**
   * Copy constructor.
   */
  constexpr TypeMeta(const TypeMeta& src) noexcept = default;

  /**
   * Assignment operator.
   */
  AT_CPP14_CONSTEXPR TypeMeta& operator=(const TypeMeta& src) noexcept {
    return operator=(TypeMeta(src));
  }

  constexpr TypeMeta(TypeMeta&& rhs) noexcept = default;

 private:
  // TypeMeta can only be created by Make, making sure that we do not
  // create incorrectly mixed up TypeMeta objects.
  explicit TypeMeta(const detail::TypeMetaData* data) noexcept
  : data_(data) {
  }

 public:
  /**
   * Returns the type id.
   */
  constexpr TypeIdentifier id() const noexcept {
    return data_->id_;
  }
  /**
   * Returns the size of the item.
   */
  constexpr size_t itemsize() const noexcept {
    return data_->itemsize_;
  }
  constexpr New* newFn() const noexcept {
    return data_->new_;
  }
  /**
   * Returns the placement new function pointer for individual items.
   */
  constexpr PlacementNew* placementNew() const noexcept {
    return data_->placementNew_;
  }
  /**
   * Returns the typed copy function pointer for individual iterms.
   */
  constexpr Copy* copy() const noexcept {
    return data_->copy_;
  }
  /**
   * Returns the destructor function pointer for individual items.
   */
  constexpr PlacementDelete* placementDelete() const noexcept {
    return data_->placementDelete_;
  }
  constexpr Delete* deleteFn() const noexcept {
    return data_->delete_;
  }
  /**
   * Returns a printable name for the type.
   */
  c10::string_view name() const noexcept {
    return data_->name_;
  }

  friend constexpr bool operator==(
      const TypeMeta& lhs,
      const TypeMeta& rhs) noexcept;

  template <typename T>
  constexpr bool Match() const noexcept {
    return (*this == Make<T>());
  }

  // Below are static functions that can be called by passing a specific type.

  template <class T>
  static TypeIdentifier Id() noexcept {
    return TypeIdentifier::Get<T>();
  }

  template <class T>
  static c10::string_view TypeName() noexcept {
    return Make<T>().name();
  }

  template <class T>
  static constexpr size_t ItemSize() noexcept {
    return sizeof(T);
  }

  /**
   * Returns a TypeMeta object that corresponds to the typename T.
   */
  template <typename T>
  static TypeMeta Make() {
    // The instance pointed to is declared here, but defined in a .cpp file.
    // We need to silence the compiler warning about using an undefined
    // variable template. '-Wpragmas' and '-Wunknown-warning-option' has to be
    // disabled for compilers that don't know '-Wundefined-var-template' and
    // would error at our attempt to disable it.
#ifndef _MSC_VER
#pragma GCC diagnostic push
#pragma GCC diagnostic ignored "-Wpragmas"
#pragma GCC diagnostic ignored "-Wunknown-warning-option"
#pragma GCC diagnostic ignored "-Wundefined-var-template"
#endif
    return TypeMeta(_typeMetaDataInstance<T>());
#ifndef _MSC_VER
#pragma GCC diagnostic pop
#endif
  }

 private:
  const detail::TypeMetaData* data_;

  template <class T>
  C10_API static const detail::TypeMetaData* _typeMetaDataInstance() noexcept;
};

template <>
C10_EXPORT const detail::TypeMetaData* TypeMeta::_typeMetaDataInstance<
    detail::_Uninitialized>() noexcept;

inline TypeMeta::TypeMeta() noexcept
    : data_(_typeMetaDataInstance<detail::_Uninitialized>()) {
}

inline constexpr bool operator==(
    const TypeMeta& lhs,
    const TypeMeta& rhs) noexcept {
  return (lhs.data_ == rhs.data_);
}
inline constexpr bool operator!=(
    const TypeMeta& lhs,
    const TypeMeta& rhs) noexcept {
  return !operator==(lhs, rhs);
}

inline std::ostream& operator<<(
    std::ostream& stream,
    caffe2::TypeMeta typeMeta) {
  return stream << typeMeta.name();
}

/**
 * Register unique id for a type so it can be used in TypeMeta context, e.g. be
 * used as a type for Blob or for Tensor elements.
 *
 * CAFFE_KNOWN_TYPE does explicit instantiation of TypeIdentifier::Get<T>
 * template function and thus needs to be put in a single translation unit (.cpp
 * file) for a given type T. Other translation units that use type T as a type
 * of the caffe2::Blob or element type of caffe2::Tensor need to depend on the
 * translation unit that contains CAFFE_KNOWN_TYPE declaration via regular
 * linkage dependencies.
 *
 * NOTE: the macro needs to be invoked in ::caffe2 namespace
 */
// Implementation note: in MSVC, we will need to prepend the C10_API
// keyword in order to get things compiled properly. in Linux, gcc seems to
// create attribute ignored error for explicit template instantiations, see
//   http://www.open-std.org/jtc1/sc22/wg21/docs/papers/2017/p0537r0.html
//   https://gcc.gnu.org/bugzilla/show_bug.cgi?id=51930
// and as a result, we define these two macros slightly differently.
#if defined(_MSC_VER) || defined(__clang__)
#define EXPORT_IF_NOT_GCC C10_EXPORT
#else
#define EXPORT_IF_NOT_GCC
#endif

#define CAFFE_KNOWN_TYPE(T)                           \
  template <>                                         \
  EXPORT_IF_NOT_GCC const detail::TypeMetaData*       \
  TypeMeta::_typeMetaDataInstance<T>() noexcept {     \
    static constexpr detail::TypeMetaData singleton = \
        detail::_makeTypeMetaDataInstance<T>();       \
    return &singleton;                                \
  }

} // namespace caffe2<|MERGE_RESOLUTION|>--- conflicted
+++ resolved
@@ -290,24 +290,7 @@
   return &_Delete<T>;
 }
 
-<<<<<<< HEAD
 template <class T>
-inline constexpr TypeMetaData _makeTypeMetaDataInstance() {
-=======
-#ifdef __GXX_RTTI
-template <class T>
-const char* _typeName(const char* literalName) noexcept {
-  std::ignore = literalName; // suppress unused warning
-  static const std::string name = c10::demangle(typeid(T).name());
-  return name.c_str();
-}
-#else
-template <class T>
-constexpr const char* _typeName(const char* literalName) noexcept {
-  return literalName;
-}
-#endif
-
 // CollisionChecker is a safeguard to make sure none of our types generate
 // the same type id. Since we use crc64 of the string type name, there's a
 // (very) slight possibility of collisions and we want to be sure that doesn't
@@ -330,24 +313,19 @@
 };
 C10_API CollisionChecker& collisionChecker_();
 
-template <class T>
-inline TypeMetaData _makeTypeMetaDataInstance(const char* typeName) {
-  C10_HOST_CONSTEXPR_VAR auto typeId = TypeIdentifier::Get<T>();
+inline constexpr TypeMetaData _makeTypeMetaDataInstance() {
+  constexpr auto typeId = TypeIdentifier::Get<T>();
+  constexpr auto typeName = c10::util::get_fully_qualified_type_name<T>();
   collisionChecker_().check(typeId, typeName);
->>>>>>> 22ffcf63
+
   return {sizeof(T),
           _PickNew<T>(),
           _PickPlacementNew<T>(),
           _PickCopy<T>(),
           _PickPlacementDelete<T>(),
           _PickDelete<T>(),
-<<<<<<< HEAD
-          TypeIdentifier::Get<T>(),
-          c10::util::get_fully_qualified_type_name<T>()};
-=======
           typeId,
           typeName};
->>>>>>> 22ffcf63
 }
 
 class _Uninitialized final {};
