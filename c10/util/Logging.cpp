--- conflicted
+++ resolved
@@ -74,10 +74,6 @@
     const char* condition,
     const char* msg,
     const void* caller) {
-<<<<<<< HEAD
-
-=======
->>>>>>> 078fadaa
   ThrowEnforceFiniteNotMet(file, line, condition, std::string(msg), caller);
 }
 // PyTorch-style error message
@@ -91,11 +87,7 @@
               (*GetFetchStackTrace())())) {}
 
 using APIUsageLoggerType = std::function<void(const std::string&)>;
-<<<<<<< HEAD
-using DDPUsageLoggerType = std::function<void(const c10::DDPLoggingData&)>;
-=======
 using DDPUsageLoggerType = std::function<void(const DDPLoggingData&)>;
->>>>>>> 078fadaa
 
 namespace {
 bool IsAPIUsageDebugMode() {
@@ -115,11 +107,7 @@
 };
 
 DDPUsageLoggerType* GetDDPUsageLogger() {
-<<<<<<< HEAD
-  static DDPUsageLoggerType func = [](const c10::DDPLoggingData&) {};
-=======
   static DDPUsageLoggerType func = [](const DDPLoggingData&) {};
->>>>>>> 078fadaa
   return &func;
 };
 } // namespace
@@ -129,12 +117,8 @@
   *GetAPIUsageLogger() = logger;
 }
 
-<<<<<<< HEAD
-void SetPyTorchDDPUsageLogger(std::function<void(const c10::DDPLoggingData&)> logger) {
-=======
 void SetPyTorchDDPUsageLogger(
     std::function<void(const DDPLoggingData&)> logger) {
->>>>>>> 078fadaa
   TORCH_CHECK(logger);
   *GetDDPUsageLogger() = logger;
 }
@@ -146,11 +130,7 @@
   // static destructor race
 }
 
-<<<<<<< HEAD
-void LogPyTorchDDPUsage(const c10::DDPLoggingData& ddpData) try {
-=======
 void LogPyTorchDDPUsage(const DDPLoggingData& ddpData) try {
->>>>>>> 078fadaa
   if (auto logger = GetDDPUsageLogger())
     (*logger)(ddpData);
 } catch (std::bad_function_call&) {
