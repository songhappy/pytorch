--- conflicted
+++ resolved
@@ -1288,7 +1288,6 @@
             index = torch.randint(0, output_size, shape, dtype=torch.long, device=device)
             input = torch.randn(shape, dtype=dtype, device=device)
 
-<<<<<<< HEAD
             for reduce in reduces:
                 for dim in range(len(shape)):
                     # Result without `optional_out` kwarg
@@ -1298,11 +1297,6 @@
                     output_shape = copy.copy(shape)
                     output_shape[dim] = output_size
                     self.assertEqual(output.shape, output_shape)
-
-                    # Result with a randomly initialized `optional_out` kwarg
-                    optional_out = torch.randn(output_shape, dtype=dtype, device=device)
-                    expected_optional = optional_out.clone()
-                    output_optional = input.scatter_reduce(dim, index, reduce, output_size=output_size, optional_out=optional_out)
 
                     # Fill expected with default values when `optional_out` is not passed
                     expected = torch.zeros(output_shape, dtype=dtype, device=device)
@@ -1322,10 +1316,8 @@
                         op = fns[reduce]
                         if (reduce == "mean"):
                             op(expected[i, j, k], v, counts[i, j, k])
-                            op(expected_optional[i, j, k], v, counts[i, j, k] + 1)
                         else:
                             op(expected[i, j, k], v)
-                            op(expected_optional[i, j, k], v)
                         counts[i, j, k] += 1
 
                     # expect untouched indices to be zeroed out when `optional_out` kwarg is not passed
@@ -1333,31 +1325,6 @@
                         expected.masked_fill_(counts == 0, 0)
 
                     self.assertTrue(torch.allclose(output, expected))
-                    self.assertTrue(torch.allclose(output_optional, expected_optional))
-=======
-            for dim in range(len(shape)):
-                output = input.scatter_reduce(dim, index, "sum", output_size=output_size)
-
-                output_shape = copy.copy(shape)
-                output_shape[dim] = output_size
-                self.assertEqual(output.shape, output_shape)
-
-                expected = torch.zeros(output_shape, dtype=dtype, device=device)
-                for i, j, k in itertools.product(range(shape[0]), range(shape[1]), range(shape[2])):
-                    v = input[i, j, k]
-                    m = index[i, j, k]
-
-                    if dim == 0:
-                        i = m
-                    elif dim == 1:
-                        j = m
-                    else:
-                        k = m
-
-                    expected[i, j, k] += v
-
-                self.assertTrue(torch.allclose(output, expected))
->>>>>>> 2331abac
 
             with self.assertRaisesRegex(RuntimeError, "Expected `dim` to be in range -3 to 2"):
                 torch.scatter_reduce(input, 4, index, "sum")
