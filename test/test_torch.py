--- conflicted
+++ resolved
@@ -30,7 +30,7 @@
     instantiate_device_type_tests,
     skipCUDAIfNoMagma, skipCUDAVersionIn,
     onlyCUDA, onlyCPU,
-    dtypes, dtypesIfCUDA, dtypesIfCPU, deviceCountAtLeast,
+    dtypes, dtypesIfCUDA, dtypesIfCPU, deviceCountAtLeast, skipMeta,
     PYTORCH_CUDA_MEMCHECK, largeTensorTest, onlyOnCPUAndCUDA,
     expectedAlertNondeterministic)
 from typing import Dict, List
@@ -131,7 +131,7 @@
             from torch._torch_docs import __file__ as doc_file
             from torch._torch_docs import multi_dim_common, single_dim_common, factory_common_args, factory_like_common_args
 
-            with open(doc_file, "r") as f:
+            with open(doc_file, "r", encoding="utf-8") as f:
                 doc_strs = f.read()
 
             for doc_str in re.findall(r'add_docstr\((.*?),.*?("""|\'\'\')(.*?)("""|\'\'\')\)', doc_strs, re.MULTILINE | re.DOTALL):
@@ -914,10 +914,17 @@
                             idx = torch.randperm(num_dest, dtype=dtype, device=device).narrow(0, 0, num_copy)
                             if not index_contig:
                                 idx = torch.testing.make_non_contiguous(idx)
+                            # index_add_ without alpha argument
                             dest2 = dest.clone()
                             dest.index_add_(0, idx, src)
                             for i in range(idx.size(0)):
                                 dest2[idx[i]] += src[i]
+                            self.assertEqual(dest, dest2)
+                            # index_add_ with alpha argument
+                            dest2 = dest.clone()
+                            dest.index_add_(0, idx, src, alpha=2)
+                            for i in range(idx.size(0)):
+                                dest2[idx[i]] += src[i] * 2
                             self.assertEqual(dest, dest2)
 
         # add coverage for issue with atomic add that appeared only for
@@ -941,48 +948,8 @@
                         added = zeros.index_add(0, torch.arange(0, size[0], dtype=idx_dtype, device=device), tensor)
                         self.assertEqual(added, tensor)
 
-<<<<<<< HEAD
-        def test_take(self):
-            def check(src, idx):
-                expected = src.contiguous().view(-1).index_select(
-                    0, idx.contiguous().view(-1)).view_as(idx)
-                actual = src.take(idx)
-                self.assertEqual(actual.size(), idx.size())
-                self.assertEqual(expected, actual)
-
-            src = torch.randn(2, 3, 5)
-            idx = torch.LongTensor([[0, 2], [3, 4]])
-            check(src, idx)
-            check(src.transpose(1, 2), idx)
-            check(src.bool(), idx)
-
-        def test_put_(self):
-            def check(dst, idx, value):
-                expected = dst.clone(memory_format=torch.contiguous_format).view(-1).index_copy_(
-                    0, idx.contiguous().view(-1), value.contiguous().view(-1))
-                expected = expected.view_as(dst)
-                dst.put_(idx, value)
-                self.assertEqual(expected, dst)
-
-            dst = torch.randn(2, 3, 5)
-            idx = torch.LongTensor([[0, 2], [3, 4]])
-            values = torch.randn(2, 2)
-            check(dst, idx, values)
-            check(dst.transpose(1, 2), idx, values)
-
-            values = torch.tensor([[False, False], [False, False]])
-            check(dst.bool(), idx, values)
-
-        def test_put_accumulate(self):
-            dst = torch.ones(2, 2)
-            idx = torch.LongTensor([[0, 1], [0, 1]])
-            src = torch.Tensor([1, 2, 3, 4])
-            dst.put_(idx, src, accumulate=True)
-            self.assertEqual(dst.tolist(), [[5, 7], [1, 1]])
-=======
                         added = zeros.index_add(0, torch.arange(0, size[0], dtype=idx_dtype, device=device), tensor, alpha=-1)
                         self.assertEqual(added, -tensor)
->>>>>>> 15b087cd
 
         # Fill idx with valid indices.
         @staticmethod
@@ -2643,6 +2610,22 @@
             out = torch.empty(0, device='meta')
             torch._C._nn.upsample_nearest2d(x, (16, 16), out=out)
             self.assertTrue(out.is_contiguous(memory_format=torch.channels_last))
+
+            # Complain if out dtype mismatch
+            x = torch.empty(4, 3, 8, 8, device='meta', dtype=torch.float)
+            out = torch.empty(4, 3, 16, 16, device='meta', dtype=torch.double)
+            self.assertExpectedRaisesInline(
+                RuntimeError, lambda: torch._C._nn.upsample_nearest2d(x, (16, 16), out=out),
+                """Expected out tensor to have dtype float, but got double instead"""
+            )
+
+            # Complain if out device mismatch
+            x = torch.empty(0, 3, 8, 8, device='meta')
+            out = torch.empty(0, 3, 16, 16, device='cpu')
+            self.assertExpectedRaisesInline(
+                RuntimeError, lambda: torch._C._nn.upsample_nearest2d(x, (16, 16), out=out),
+                """Expected out tensor to have device meta, but got cpu instead"""
+            )
 
         @noarchTest
         def test_detach_meta(self):
@@ -3268,10 +3251,12 @@
         self.assertEqual((1,), torch.gather(one_d, 0, torch.zeros((1,), dtype=torch.int64, device=device)).shape)
 
         # normal
+        # std must be >= 0
+        zero_d_ge_0 = torch.rand((), device=device)
         # documentation says out shape matches shape of mean
-        self.assertEqual((), torch.normal(zero_d, zero_d).shape)
-        self.assertEqual((1,), torch.normal(one_d, zero_d).shape)
-        self.assertEqual((), torch.normal(1, zero_d).shape)
+        self.assertEqual((), torch.normal(zero_d, zero_d_ge_0).shape)
+        self.assertEqual((1,), torch.normal(one_d, zero_d_ge_0).shape)
+        self.assertEqual((), torch.normal(1, zero_d_ge_0).shape)
         self.assertEqual((), torch.normal(zero_d, 1).shape)
         self.assertEqual((1,), torch.normal(one_d, 1).shape)
         # TODO: this behavior differs on CPU and GPU, see https://github.com/pytorch/pytorch/issues/30480.
@@ -6096,6 +6081,7 @@
             for x in xs:
                 _test_helper(x, op, unary=True)
 
+    @skipMeta
     def test_dlpack_conversion(self, device):
         x = torch.randn(1, 2, 3, 4, device=device, dtype=torch.float)
         z = from_dlpack(to_dlpack(x))
@@ -6914,6 +6900,10 @@
 # Operators which use TensorIterator::binary_float_op
 # These Ops promote integer inputs to Float.
 binary_float_ops_inplace = ['atan2_', 'div_']
+
+# Operators which are implemented using
+# structured kernels and use `build_binary_float_op`
+structured_inplace_ops = ['atan2_']
 
 # Helper values and functions for producing tensors and scalars to use in tensor op tests.
 # Tensor dimension sizes (Small, Medium, Large, Giant)
@@ -7371,10 +7361,22 @@
         # Special case for binary float ops (binary ops that promote int to float)
         if op_str in binary_float_ops_inplace and \
                 'inplace' in subtest_str and dtype in _integer_types:
-            with self.assertRaisesRegex(RuntimeError, "result type Float can't be cast to "):
-                cpu_result = getattr(cpu_tensor, op_str)(*cpu_args)
-            with self.assertRaisesRegex(RuntimeError, "result type Float can't be cast to "):
-                device_result = getattr(device_tensor, op_str)(*device_args)
+            # see https://github.com/pytorch/pytorch/issues/54897
+            try:
+                with self.assertRaisesRegex(RuntimeError, "result type Float can't be cast to "):
+                    cpu_result = getattr(cpu_tensor, op_str)(*cpu_args)
+                with self.assertRaisesRegex(RuntimeError, "result type Float can't be cast to "):
+                    device_result = getattr(device_tensor, op_str)(*device_args)
+            except Exception:
+                if self.device_type == 'meta':
+                    return
+                else:
+                    raise
+            else:
+                if self.device_type == 'meta' and op_str not in structured_inplace_ops:
+                    self.fail('expected test to fail on meta tensors, but it passed')
+                else:
+                    pass
             return  # Nothing more to check
 
         # Runs the tensor op on CPU and device
