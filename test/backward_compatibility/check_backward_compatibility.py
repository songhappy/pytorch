import argparse
import datetime
import re
import sys
from collections import defaultdict

import torch
from torch._C import parse_schema


# The date specifies how long the allowlist exclusion should apply to.
#
#   - If we NEVER give BC guarantee for an operator, you can put the
#     date arbitrarily far in the future.
#   - Otherwise, pick a date that is far enough in the future that you
#     believe you can land your diff before then.
#
# Allowlist entries can be removed after the date listed on them passes.
#
# Allowlist item format:
# [
#   0: function name regex
#   1: date until which the allowlist entry is valid
#   2: (optional) function argument regex
# ]
#
# NB: function name DOES NOT include overload name!
allow_list = [
    ("c10_experimental", datetime.date(2222, 1, 1)),
    # Internal
    ("static", datetime.date(9999, 1, 1)),
    ("prim::ModuleDictIndex", datetime.date(9999, 1, 1)),
<<<<<<< HEAD
=======
    ("prim::MKLDNNRelu6", datetime.date(9999, 1, 1)),
    ("prim::MKLDNNRelu6_", datetime.date(9999, 1, 1)),
>>>>>>> 98fcdb80
    # Internal, profiler-specific ops
    ("profiler::_call_end_callbacks_on_jit_fut*", datetime.date(9999, 1, 1)),
    ("profiler::_record_function_enter", datetime.date(9999, 1, 1)),
    ("aten::_qr_helper", datetime.date(2021, 1, 31)),
    ("aten::fft", datetime.date(2021, 1, 31)),
    ("aten::ifft", datetime.date(2021, 1, 31)),
    ("aten::irfft", datetime.date(2021, 1, 31)),
    ("aten::rfft", datetime.date(2021, 1, 31)),
<<<<<<< HEAD
    ("aten::_lstsq_helper", datetime.date(9999, 1, 1)),
    ("aten::_svd_helper", datetime.date(2021, 1, 31)),
    ("aten::_syevd_helper", datetime.date(9999, 1, 1)),
=======
    ("aten::linalg_svd", datetime.date(2021, 5, 15)),
    ("aten::_cholesky_helper", datetime.date(9999, 1, 1)),
    ("aten::_lstsq_helper", datetime.date(9999, 1, 1)),
    ("aten::linalg_lstsq", datetime.date(2021, 5, 1)),
    ("aten::_svd_helper", datetime.date(2021, 1, 31)),
    ("aten::_syevd_helper", datetime.date(9999, 1, 1)),
    ("aten::_lu_solve_helper", datetime.date(9999, 1, 1)),
>>>>>>> 98fcdb80
    ("aten::_cudnn_rnn_flatten_weight", datetime.date(2020, 12, 31)),
    ("aten::_cudnn_rnn", datetime.date(2020, 12, 31)),
    ("aten::_cudnn_rnn_backward", datetime.date(2020, 12, 31)),
    ("aten::quantile", datetime.date(2021, 1, 31)),
    ("aten::nanquantile", datetime.date(2021, 1, 31)),
    ("aten::make_dual", datetime.date(2021, 2, 20)),
    ("aten::unpack_dual", datetime.date(2021, 2, 20)),
    ("aten::_fft_with_size", datetime.date(2021, 1, 31)),
    ("aten::thnn_conv_depthwise2d_backward", datetime.date(2021, 1, 31)),
    ("aten::slow_conv3d_backward", datetime.date(2021, 1, 31)),
    ("aten::thnn_conv2d_backward", datetime.date(2021, 1, 31)),
    ("aten::slow_conv_transpose3d_backward", datetime.date(2021, 1, 31)),
    ("aten::slow_conv_transpose2d_backward", datetime.date(2021, 1, 31)),
    ("aten::set_", datetime.date(2021, 1, 31)),
    ("aten::native_layer_norm", datetime.date(2021, 1, 31)),
    ("aten::native_layer_norm_backward", datetime.date(2021, 1, 31)),
    ("aten::elu_backward", datetime.date(2021, 1, 31)),
    ("aten::_multinomial_alias_setup", datetime.date(2021, 1, 31)),
    ("aten::_multinomial_alias_draw", datetime.date(2021, 1, 31)),
    ("prim::profile_optional", datetime.date(2021, 1, 31)),
    ("aten::fake_quantize_per_tensor_affine_backward", datetime.date(2021, 2, 20)),
    ("aten::fake_quantize_per_channel_affine_backward", datetime.date(2021, 2, 20)),
    ("aten::rowwise_prune", datetime.date(9999, 1, 1)),
    ("aten::_mode*", datetime.date(2021, 5, 2)),
    ("aten::linalg_multi_dot", datetime.date(2021, 3, 25)),
    ("aten::coalesce", datetime.date(2021, 4, 15)),
    ("aten::empty_meta", datetime.date(2021, 4, 1)),
    ("aten::div", datetime.date(2021, 4, 28)),
    ("aten::divide", datetime.date(2021, 4, 28)),
<<<<<<< HEAD
=======
    ("aten::_var", datetime.date(2021, 5, 28)),
    ("aten::_std", datetime.date(2021, 5, 28)),
>>>>>>> 98fcdb80
    ("aten::batch_norm_backward_elemt", datetime.date(2021, 5, 1)),
    ("aten::assert_async", datetime.date(2021, 5, 1)),
    ("aten::cumprod_backward", datetime.date(2021, 5, 1)),
    ("aten::_triangular_solve_helper", datetime.date(9999, 1, 1)),
    ("aten::_addmv_impl_", datetime.date(2021, 5, 15)),
    ("aten::adaptive_avg_pool3d_backward", datetime.date(9999, 1, 1)),
    ("aten::_embedding_bag_dense_backward", datetime.date(9999, 1, 1)),
<<<<<<< HEAD
=======
    ("aten::_amp_update_scale", datetime.date(2021, 6, 1)),
    ("aten::randperm", datetime.date(9999, 1, 1)),
    ("aten::linalg_vector_norm", datetime.date(2021, 5, 15)),
>>>>>>> 98fcdb80
]

def allow_listed(schema, allow_list):
    for item in allow_list:
        if item[1] < datetime.date.today():
            continue
        regexp = re.compile(item[0])
        if regexp.search(schema.name):
            if len(item) > 2:
                # if arguments regex is present, use it
                regexp_args = re.compile(item[2])
                return bool(regexp_args.search(str(schema)))
            return True
    return False


# The nightly will fail to parse newly added syntax to schema declarations
# Add new schemas that will fail the nightly here
dont_parse_list = [
    ("_TorchScriptTesting.*", datetime.date(2099, 9, 17)),
    ("test_backend", datetime.date(2099, 9, 17)),
    ("dist_c10d", datetime.date(2021, 1, 30)),
]


def dont_parse(schema_line):
    for item in dont_parse_list:
        if item[1] < datetime.date.today():
            continue
        regexp = re.compile(item[0])
        if regexp.search(schema_line):
            return True
    return False


def check_bc(existing_schemas):
    new_schemas = torch._C._jit_get_all_schemas()
    new_schemas += torch._C._jit_get_custom_class_schemas()
    new_schema_dict = defaultdict(list)
    for s in new_schemas:
        new_schema_dict[s.name].append(s)

    is_bc = True
    broken_ops = []
    for existing_schema in existing_schemas:
        if allow_listed(existing_schema, allow_list):
            print("schema: ", str(existing_schema), " found on allowlist, skipping")
            continue
        print("processing existing schema: ", str(existing_schema))
        matching_new_schemas = new_schema_dict.get(existing_schema.name, [])
        found = False
        for matching_new_schema in matching_new_schemas:
            if matching_new_schema.is_backward_compatible_with(existing_schema):
                found = True
                break
        if not found:
            print(
                "Can NOT find backward compatible schemas after changes "
                "for schema {} from the following candidates:\n[\n{}\n]".format(
                    str(existing_schema),
                    "\n\t".join(str(s) for s in matching_new_schemas),
                )
            )
            # TODO Print out more details about why candidates don't match.
            broken_ops.append(str(existing_schema))
            is_bc = False
    if is_bc:
        print("Found backward compatible schemas for all existing schemas")
    else:
        print(
            "The PR is introducing backward incompatible changes to the "
            "operator library. Please contact PyTorch team to confirm "
            "whether this change is wanted or not. \n\nBroken ops: "
            "[\n\t{}\n]".format("\n\t".join(broken_ops))
        )
    return is_bc


if __name__ == "__main__":
    parser = argparse.ArgumentParser(description="Process some integers.")
    parser.add_argument(
        "--existing-schemas",
        help="filename to load existing schemas",
        type=str,
        default="schemas.txt",
    )
    args = parser.parse_args()
    existing_schema_dict = dict()
    slist = []
    with open(args.existing_schemas, "r") as f:
        while True:
            line = f.readline()
            if not line:
                break

            if dont_parse(line.strip()):
                print("Not parsing schema line: ", line.strip())
                continue
            s = parse_schema(line.strip())
            slist.append(s)

    if not check_bc(slist):
        sys.exit(1)<|MERGE_RESOLUTION|>--- conflicted
+++ resolved
@@ -30,11 +30,8 @@
     # Internal
     ("static", datetime.date(9999, 1, 1)),
     ("prim::ModuleDictIndex", datetime.date(9999, 1, 1)),
-<<<<<<< HEAD
-=======
     ("prim::MKLDNNRelu6", datetime.date(9999, 1, 1)),
     ("prim::MKLDNNRelu6_", datetime.date(9999, 1, 1)),
->>>>>>> 98fcdb80
     # Internal, profiler-specific ops
     ("profiler::_call_end_callbacks_on_jit_fut*", datetime.date(9999, 1, 1)),
     ("profiler::_record_function_enter", datetime.date(9999, 1, 1)),
@@ -43,11 +40,6 @@
     ("aten::ifft", datetime.date(2021, 1, 31)),
     ("aten::irfft", datetime.date(2021, 1, 31)),
     ("aten::rfft", datetime.date(2021, 1, 31)),
-<<<<<<< HEAD
-    ("aten::_lstsq_helper", datetime.date(9999, 1, 1)),
-    ("aten::_svd_helper", datetime.date(2021, 1, 31)),
-    ("aten::_syevd_helper", datetime.date(9999, 1, 1)),
-=======
     ("aten::linalg_svd", datetime.date(2021, 5, 15)),
     ("aten::_cholesky_helper", datetime.date(9999, 1, 1)),
     ("aten::_lstsq_helper", datetime.date(9999, 1, 1)),
@@ -55,7 +47,6 @@
     ("aten::_svd_helper", datetime.date(2021, 1, 31)),
     ("aten::_syevd_helper", datetime.date(9999, 1, 1)),
     ("aten::_lu_solve_helper", datetime.date(9999, 1, 1)),
->>>>>>> 98fcdb80
     ("aten::_cudnn_rnn_flatten_weight", datetime.date(2020, 12, 31)),
     ("aten::_cudnn_rnn", datetime.date(2020, 12, 31)),
     ("aten::_cudnn_rnn_backward", datetime.date(2020, 12, 31)),
@@ -85,11 +76,8 @@
     ("aten::empty_meta", datetime.date(2021, 4, 1)),
     ("aten::div", datetime.date(2021, 4, 28)),
     ("aten::divide", datetime.date(2021, 4, 28)),
-<<<<<<< HEAD
-=======
     ("aten::_var", datetime.date(2021, 5, 28)),
     ("aten::_std", datetime.date(2021, 5, 28)),
->>>>>>> 98fcdb80
     ("aten::batch_norm_backward_elemt", datetime.date(2021, 5, 1)),
     ("aten::assert_async", datetime.date(2021, 5, 1)),
     ("aten::cumprod_backward", datetime.date(2021, 5, 1)),
@@ -97,12 +85,9 @@
     ("aten::_addmv_impl_", datetime.date(2021, 5, 15)),
     ("aten::adaptive_avg_pool3d_backward", datetime.date(9999, 1, 1)),
     ("aten::_embedding_bag_dense_backward", datetime.date(9999, 1, 1)),
-<<<<<<< HEAD
-=======
     ("aten::_amp_update_scale", datetime.date(2021, 6, 1)),
     ("aten::randperm", datetime.date(9999, 1, 1)),
     ("aten::linalg_vector_norm", datetime.date(2021, 5, 15)),
->>>>>>> 98fcdb80
 ]
 
 def allow_listed(schema, allow_list):
