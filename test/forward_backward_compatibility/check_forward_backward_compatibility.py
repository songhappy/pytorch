--- conflicted
+++ resolved
@@ -110,10 +110,7 @@
     ("aten::_convolution_double_backward", datetime.date(2022, 3, 31)),
     ("aten::_scatter_reduce", datetime.date(2022, 1, 31)),
     ("aten::native_multi_head_self_attention", datetime.date(9999, 1, 1)),
-<<<<<<< HEAD
-=======
     ("aten::_native_multi_head_self_attention", datetime.date(9999, 1, 1)),
->>>>>>> 0b57bd4c
 ]
 
 ALLOW_LIST_COMPILED = [
