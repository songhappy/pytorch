import torch._C as _C
from typing import Dict, Optional

TensorProtoDataType = _C._onnx.TensorProtoDataType
OperatorExportTypes = _C._onnx.OperatorExportTypes
TrainingMode = _C._onnx.TrainingMode
_CAFFE2_ATEN_FALLBACK = _C._onnx._CAFFE2_ATEN_FALLBACK

ONNX_ARCHIVE_MODEL_PROTO_NAME = "__MODEL_PROTO"

producer_name = "pytorch"
producer_version = _C._onnx.PRODUCER_VERSION
<<<<<<< HEAD
constant_folding_opset_versions = [9, 10, 11, 12, 13, 14, 15]

=======
>>>>>>> 2e042957

class ExportTypes:
    r""""Specifies how the ONNX model is stored."""

    PROTOBUF_FILE = "Saves model in the specified protobuf file."
    ZIP_ARCHIVE = "Saves model in the specified ZIP file (uncompressed)."
    COMPRESSED_ZIP_ARCHIVE = "Saves model in the specified ZIP file (compressed)."
    DIRECTORY = "Saves model in the specified folder."


class CheckerError(Exception):
    r"""Raised when ONNX checker detects an invalid model."""

    pass


class SymbolicContext:
    r"""Provides extra context for symbolic functions.

    Args:
        params_dict (Dict[str, _C.IValue]): Mapping from graph initializer name to IValue.
        env (Dict[_C.Value, _C.Value]): Mapping from Torch domain graph Value to ONNX domain graph Value.
        cur_node (_C.Node): Current node being converted to ONNX domain.
        onnx_block (_C.Block): Current ONNX block that converted nodes are being appended to.
    """
    def __init__(self, params_dict, env, cur_node, onnx_block):
        self.params_dict: Dict[str, _C.IValue] = params_dict
        self.env: Dict[_C.Value, _C.Value] = env
        # Current node that is being converted.
        self.cur_node: _C.Node = cur_node
        # Current onnx block that converted nodes are being appended to.
        self.onnx_block: _C.Block = onnx_block

def _export(*args, **kwargs):
    from torch.onnx import utils
    result = utils._export(*args, **kwargs)
    return result


def export(model, args, f, export_params=True, verbose=False, training=TrainingMode.EVAL,
           input_names=None, output_names=None, operator_export_type=OperatorExportTypes.ONNX,
           opset_version=None, do_constant_folding=True, dynamic_axes=None,
           keep_initializers_as_inputs=None, custom_opsets=None,
           export_modules_as_functions=False):
    r"""
    Exports a model into ONNX format. If ``model`` is not a
    :class:`torch.jit.ScriptModule` nor a :class:`torch.jit.ScriptFunction`, this runs
    ``model`` once in order to convert it to a TorchScript graph to be exported
    (the equivalent of :func:`torch.jit.trace`). Thus this has the same limited support
    for dynamic control flow as :func:`torch.jit.trace`.

    Args:
        model (torch.nn.Module, torch.jit.ScriptModule or torch.jit.ScriptFunction):
            the model to be exported.
        args (tuple or torch.Tensor):

            args can be structured either as:

            1. ONLY A TUPLE OF ARGUMENTS::

                args = (x, y, z)

            The tuple should contain model inputs such that ``model(*args)`` is a valid
            invocation of the model. Any non-Tensor arguments will be hard-coded into the
            exported model; any Tensor arguments will become inputs of the exported model,
            in the order they occur in the tuple.

            2. A TENSOR::

                args = torch.Tensor([1])

            This is equivalent to a 1-ary tuple of that Tensor.

            3. A TUPLE OF ARGUMENTS ENDING WITH A DICTIONARY OF NAMED ARGUMENTS::

                args = (x,
                        {'y': input_y,
                         'z': input_z})

            All but the last element of the tuple will be passed as non-keyword arguments,
            and named arguments will be set from the last element. If a named argument is
            not present in the dictionary, it is assigned the default value, or None if a
            default value is not provided.

            .. note::
                If a dictionary is the last element of the args tuple, it will be
                interpreted as containing named arguments. In order to pass a dict as the
                last non-keyword arg, provide an empty dict as the last element of the args
                tuple. For example, instead of::

                    torch.onnx.export(
                        model,
                        (x,
                         # WRONG: will be interpreted as named arguments
                         {y: z}),
                        "test.onnx.pb")

                Write::

                    torch.onnx.export(
                        model,
                        (x,
                         {y: z},
                         {}),
                        "test.onnx.pb")

        f: a file-like object (such that ``f.fileno()`` returns a file descriptor)
            or a string containing a file name.  A binary protocol buffer will be written
            to this file.
        export_params (bool, default True): if True, all parameters will
            be exported. Set this to False if you want to export an untrained model.
            In this case, the exported model will first take all of its parameters
            as arguments, with the ordering as specified by ``model.state_dict().values()``
        verbose (bool, default False): if True, prints a description of the
            model being exported to stdout. In addition, the final ONNX graph will include the
            field ``doc_string``` from the exported model which mentions the source code locations
            for ``model``.
        training (enum, default TrainingMode.EVAL):
            * ``TrainingMode.EVAL``: export the model in inference mode.
            * ``TrainingMode.PRESERVE``: export the model in inference mode if model.training is
              False and in training mode if model.training is True.
            * ``TrainingMode.TRAINING``: export the model in training mode. Disables optimizations
              which might interfere with training.
        input_names (list of str, default empty list): names to assign to the
            input nodes of the graph, in order.
        output_names (list of str, default empty list): names to assign to the
            output nodes of the graph, in order.
        operator_export_type (enum, default OperatorExportTypes.ONNX):

            * ``OperatorExportTypes.ONNX``: Export all ops as regular ONNX ops
              (in the default opset domain).
            * ``OperatorExportTypes.ONNX_FALLTHROUGH``: Try to convert all ops
              to standard ONNX ops in the default opset domain. If unable to do so
              (e.g. because support has not been added to convert a particular torch op to ONNX),
              fall back to exporting the op into a custom opset domain without conversion. Applies
              to `custom ops <https://pytorch.org/tutorials/advanced/torch_script_custom_ops.html>`_
              as well as ATen ops. For the exported model to be usable, the runtime must support
              these non-standard ops.
            * ``OperatorExportTypes.ONNX_ATEN``: All ATen ops (in the TorchScript namespace "aten")
              are exported as ATen ops (in opset domain "org.pytorch.aten").
              `ATen <https://pytorch.org/cppdocs/#aten>`_ is PyTorch's built-in tensor library, so
              this instructs the runtime to use PyTorch's implementation of these ops.

              .. warning::

                Models exported this way are probably runnable only by Caffe2.

              This may be useful if the numeric differences in implementations of operators are
              causing large differences in behavior between PyTorch and Caffe2 (which is more
              common on untrained models).

            * ``OperatorExportTypes.ONNX_ATEN_FALLBACK``: Try to export each ATen op
              (in the TorchScript namespace "aten") as a regular ONNX op. If we are unable to do so
              (e.g. because support has not been added to convert a particular torch op to ONNX),
              fall back to exporting an ATen op. See documentation on OperatorExportTypes.ONNX_ATEN for
              context.
              For example::

                graph(%0 : Float):
                  %3 : int = prim::Constant[value=0]()
                  # conversion unsupported
                  %4 : Float = aten::triu(%0, %3)
                  # conversion supported
                  %5 : Float = aten::mul(%4, %0)
                  return (%5)

              Assuming ``aten::triu`` is not supported in ONNX, this will be exported as::

                graph(%0 : Float):
                  %1 : Long() = onnx::Constant[value={0}]()
                  # not converted
                  %2 : Float = aten::ATen[operator="triu"](%0, %1)
                  # converted
                  %3 : Float = onnx::Mul(%2, %0)
                  return (%3)

              If PyTorch was built with Caffe2 (i.e. with ``BUILD_CAFFE2=1``), then
              Caffe2-specific behavior will be enabled, including special support
              for ops are produced by the modules described in
              `Quantization <https://pytorch.org/docs/stable/quantization.html>`_.

              .. warning::

                Models exported this way are probably runnable only by Caffe2.

        opset_version (int, default 9): The version of the
            `default (ai.onnx) opset <https://github.com/onnx/onnx/blob/master/docs/Operators.md>`_
            to target. Must be >= 7 and <= 15.
<<<<<<< HEAD
        do_constant_folding (bool, default False): Apply the constant-folding optimization.
=======
        do_constant_folding (bool, default True): Apply the constant-folding optimization.
>>>>>>> 2e042957
            Constant-folding will replace some of the ops that have all constant inputs
            with pre-computed constant nodes.
        dynamic_axes (dict<string, dict<int, string>> or dict<string, list(int)>, default empty dict):

            By default the exported model will have the shapes of all input and output tensors
            set to exactly match those given in ``args``. To specify axes of tensors as
            dynamic (i.e. known only at run-time), set ``dynamic_axes`` to a dict with schema:

            * KEY (str): an input or output name. Each name must also be provided in ``input_names`` or
              ``output_names``.
            * VALUE (dict or list): If a dict, keys are axis indices and values are axis names. If a
              list, each element is an axis index.

            For example::

                class SumModule(torch.nn.Module):
                    def forward(self, x):
                        return torch.sum(x, dim=1)

                torch.onnx.export(SumModule(), (torch.ones(2, 2),), "onnx.pb",
                                  input_names=["x"], output_names=["sum"])

            Produces::

                input {
                  name: "x"
                  ...
                      shape {
                        dim {
                          dim_value: 2  # axis 0
                        }
                        dim {
                          dim_value: 2  # axis 1
                ...
                output {
                  name: "sum"
                  ...
                      shape {
                        dim {
                          dim_value: 2  # axis 0
                ...

            While::

                torch.onnx.export(SumModule(), (torch.ones(2, 2),), "onnx.pb",
                                  input_names=["x"], output_names=["sum"],
                                  dynamic_axes={
                                      # dict value: manually named axes
                                      "x": {0: "my_custom_axis_name"},
                                      # list value: automatic names
                                      "sum": [0],
                                  })

            Produces::

                input {
                  name: "x"
                  ...
                      shape {
                        dim {
                          dim_param: "my_custom_axis_name"  # axis 0
                        }
                        dim {
                          dim_value: 2  # axis 1
                ...
                output {
                  name: "sum"
                  ...
                      shape {
                        dim {
                          dim_param: "sum_dynamic_axes_1"  # axis 0
                ...

        keep_initializers_as_inputs (bool, default None): If True, all the
            initializers (typically corresponding to parameters) in the
            exported graph will also be added as inputs to the graph. If False,
            then initializers are not added as inputs to the graph, and only
            the non-parameter inputs are added as inputs.
            This may allow for better optimizations (e.g. constant folding) by
            backends/runtimes.

            If ``opset_version < 9``, initializers MUST be part of graph
            inputs and this argument will be ignored and the behavior will be
            equivalent to setting this argument to True.

            If None, then the behavior is chosen automatically as follows:

            * If ``operator_export_type=OperatorExportTypes.ONNX``, the behavior is equivalent
              to setting this argument to False.
            * Else, the behavior is equivalent to setting this argument to True.

        custom_opsets (dict<str, int>, default empty dict): A dict with schema:

            * KEY (str): opset domain name
            * VALUE (int): opset version

            If a custom opset is referenced by ``model`` but not mentioned in this dictionary,
            the opset version is set to 1. Only custom opset domain name and version should be
            indicated through this argument.

        export_modules_as_functions (bool or set of type of nn.Module, default False): Flag to enable
            exporting all ``nn.Module`` forward calls as local functions in ONNX. Or a set to indicate the
            particular types of modules to export as local functions in ONNX.
            This feature requires ``opset_version`` >= 15, otherwise the export will fail. This is because
            ``opset_version`` < 15 implies IR version < 8, which means no local function support.

            * ``False``(default): export ``nn.Module`` forward calls as fine grained nodes.
            * ``True``: export all ``nn.Module`` forward calls as local function nodes.
            * Set of type of nn.Module: export ``nn.Module`` forward calls as local function nodes,
              only if the type of the ``nn.Module`` is found in the set.

    Raises:
      CheckerError: If the ONNX checker detects an invalid ONNX graph. Will still export the
        model to the file ``f`` even if this is raised.
    """

    from torch.onnx import utils
    return utils.export(model, args, f, export_params, verbose, training,
                        input_names, output_names, operator_export_type, opset_version,
                        do_constant_folding, dynamic_axes,
                        keep_initializers_as_inputs, custom_opsets,
                        export_modules_as_functions)


def export_to_pretty_string(*args, **kwargs) -> str:
    r"""
    Similar to :func:`export`, but returns a text representation of the ONNX
    model. Only differences in args listed below. All other args are the same
    as :func:`export`.

    Args:
      add_node_names (bool, default True): Whether or not to set
          NodeProto.name. This makes no difference unless
          ``google_printer=True``.
      google_printer (bool, default False): If False, will return a custom,
          compact representation of the model. If True will return the
          protobuf's `Message::DebugString()`, which is more verbose.

    Returns:
      A UTF-8 str containing a human-readable representation of the ONNX model.
    """
    from torch.onnx import utils
    return utils.export_to_pretty_string(*args, **kwargs)

def _optimize_trace(graph, operator_export_type):
    from torch.onnx import utils
    return utils._optimize_graph(graph, operator_export_type)


def select_model_mode_for_export(model, mode):
    r"""
    A context manager to temporarily set the training mode of ``model``
    to ``mode``, resetting it when we exit the with-block.  A no-op if
    mode is None.

    Args:
      model: Same type and meaning as ``model`` arg to :func:`export`.
      mode: Same type and meaning as ``training`` arg to :func:`export`.
    """

    from torch.onnx import utils
    return utils.select_model_mode_for_export(model, mode)


def _run_symbolic_function(*args, **kwargs):
    from torch.onnx import utils
    return utils._run_symbolic_function(*args, **kwargs)


def _run_symbolic_method(*args, **kwargs):
    from torch.onnx import utils
    return utils._run_symbolic_method(*args, **kwargs)


def is_in_onnx_export():
    r"""
    Returns True iff :func:`export` is running in the current thread
    """

    from torch.onnx import utils
    return utils.is_in_onnx_export()


def register_custom_op_symbolic(symbolic_name, symbolic_fn, opset_version):
    r"""
    Registers ``symbolic_fn`` to handle ``symbolic_name``. See
    "Custom Operators" in the module documentation for an example usage.

    Args:
      symbolic_name (str): The name of the custom operator in "<domain>::<op>"
        format.
      symbolic_fn (Callable): A function that takes in the ONNX graph and
        the input arguments to the current operator, and returns new
        operator nodes to add to the graph.
      opset_version (int): The ONNX opset version in which to register.
    """
    from torch.onnx import utils
    utils.register_custom_op_symbolic(symbolic_name, symbolic_fn, opset_version)


def unregister_custom_op_symbolic(symbolic_name, opset_version):
    r"""
    Unregisters ``symbolic_name``. See
    "Custom Operators" in the module documentation for an example usage.

    Args:
      symbolic_name (str): The name of the custom operator in "<domain>::<op>"
        format.
      opset_version (int): The ONNX opset version in which to unregister.
    """

    from torch.onnx import utils
    utils.unregister_custom_op_symbolic(symbolic_name, opset_version)<|MERGE_RESOLUTION|>--- conflicted
+++ resolved
@@ -10,11 +10,6 @@
 
 producer_name = "pytorch"
 producer_version = _C._onnx.PRODUCER_VERSION
-<<<<<<< HEAD
-constant_folding_opset_versions = [9, 10, 11, 12, 13, 14, 15]
-
-=======
->>>>>>> 2e042957
 
 class ExportTypes:
     r""""Specifies how the ONNX model is stored."""
@@ -203,11 +198,7 @@
         opset_version (int, default 9): The version of the
             `default (ai.onnx) opset <https://github.com/onnx/onnx/blob/master/docs/Operators.md>`_
             to target. Must be >= 7 and <= 15.
-<<<<<<< HEAD
-        do_constant_folding (bool, default False): Apply the constant-folding optimization.
-=======
         do_constant_folding (bool, default True): Apply the constant-folding optimization.
->>>>>>> 2e042957
             Constant-folding will replace some of the ops that have all constant inputs
             with pre-computed constant nodes.
         dynamic_axes (dict<string, dict<int, string>> or dict<string, list(int)>, default empty dict):
