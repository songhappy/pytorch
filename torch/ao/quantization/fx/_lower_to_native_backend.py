import torch
import torch.nn as nn
import torch.nn.intrinsic as nni
import torch.nn.intrinsic.quantized as nniq
import torch.nn.quantized as nnq
import torch.nn.quantized._reference as nnqr
from torch.nn.quantized.modules.utils import ReferenceableQuantizedModule
from . import subgraph_rewriter_FORKED_DO_NOT_USE
from .graph_module import QuantizedGraphModule
from .quantized_fusion_patterns_and_replacements import get_fbgemm_patterns_and_replacements
from .match_utils import is_match
from .match_utils import MatchAllNode
from ..utils import _parent_name, check_node
from typing import Dict, Tuple, Type, List
from torch.fx import Node


def is_fixed_qparams_node(node, modules):
    func_list = [
        torch.nn.functional.hardsigmoid,
        torch.nn.functional.sigmoid,
        torch.sigmoid,
        torch.tanh,
    ]
    method_list = [
        'hardsigmoid',
        'hardsigmoid_',
        'sigmoid',
        'sigmoid_',
        'tanh',
        'tanh_',
    ]
    module_type_list = [
        torch.nn.Hardsigmoid,
        torch.nn.Sigmoid,
        torch.nn.Tanh,
    ]
    is_call_function = node.op == "call_function" and node.target in func_list
    is_call_method = node.op == "call_method" and node.target in method_list
    is_call_module = node.op == "call_module" and type(modules[str(node.target)]) in module_type_list
    return is_call_function, is_call_method, is_call_module

# Mapping from reference module class to the replacement quantized module class for lowering
LOWER_MODULE_MAP: Dict[Type[nn.Module], Type[ReferenceableQuantizedModule]] = {
    nnqr.Linear: nnq.Linear,
    nnqr.Conv1d: nnq.Conv1d,
    nnqr.Conv2d: nnq.Conv2d,
    nnqr.Conv3d: nnq.Conv3d,
}

# Mapping from fused module class to a 2-tuple of:
#   1) The inner reference module class
#   2) The replacement quantized module class for lowering
LOWER_FUSED_MODULE_MAP: Dict[Type[nn.Module], Tuple[Type[nn.Module], Type[ReferenceableQuantizedModule]]] = {
    nni.LinearReLU: (nnqr.Linear, nniq.LinearReLU)
}

def _lower_weighted_ref_module(model: QuantizedGraphModule) -> QuantizedGraphModule:
    """
    Traverse the graph and find dequantize - ref module - quantize patterns
    and replace them with the quantized version of the ref module.
    """
    for ref_class in list(LOWER_MODULE_MAP.keys()) + list(LOWER_FUSED_MODULE_MAP.keys()):
        pattern = (torch.quantize_per_tensor,
                   (ref_class, "dequantize"),
                   MatchAllNode, MatchAllNode, MatchAllNode)
        modules = dict(model.named_modules(remove_duplicate=False))
        nodes = list(model.graph.nodes)
        # TODO: maybe orgnize this better (e.g. break down to more functions)
        # to make this function more readable
        for n in model.graph.nodes:
            if not is_match(modules, n, pattern):
                continue
            q_node = n
            ref_node = q_node.args[0]
            dq_node = ref_node.args[0]
            # get output scale/zero_point/dtype from the quantize node
            scale_node = q_node.args[1]
            zero_point_node = q_node.args[2]
            dtype = q_node.args[3]

            # this can be removed if we add support for "get_attr" in is_match
            if scale_node.op != "get_attr" or zero_point_node.op != "get_attr":
                print("Find the pattern but scale_node and zero_point node are not `get_attr`,"
                      f"got: {scale_node.format_node} {zero_point_node.format_node()}")
                continue

            # this can be removed if we add support for constants in is_match
            if dtype != torch.quint8:
                print(f"Only qint8 output for quantized op is supported, got: {dtype}")
                continue

            # change this pattern to use the corresponding quantized module
            ref_module = modules[ref_node.target]
            output_scale = getattr(model, scale_node.target)
            output_zero_point = getattr(model, zero_point_node.target)
            # For fused modules, we also check whether the inner module is a reference module
            # If so, we replace the entire fused module with the corresponding quantized module
            if ref_class in LOWER_FUSED_MODULE_MAP:
                inner_ref_class, q_class = LOWER_FUSED_MODULE_MAP[ref_class]
                if type(ref_module[0]) != inner_ref_class:
                    continue
            else:
                q_class = LOWER_MODULE_MAP[type(ref_module)]
            assert issubclass(q_class, ReferenceableQuantizedModule)  # suppress mypy warnings
            q_module = q_class.from_reference(ref_module, output_scale, output_zero_point)

            # replace reference module with quantized module
            parent_name, module_name = _parent_name(ref_node.target)
            setattr(modules[parent_name], module_name, q_module)
            # remove dq node:
            dq_node_input = dq_node.args[0]

            dq_node.replace_all_uses_with(dq_node_input)
            model.graph.erase_node(dq_node)

            # remove q node and args:
            q_node.replace_all_uses_with(ref_node)
            model.graph.erase_node(q_node)
            model.graph.erase_node(scale_node)
            model.graph.erase_node(zero_point_node)
        model.recompile()
    return model

def special_pattern_replacement(model: QuantizedGraphModule) -> QuantizedGraphModule:
    modules = dict(model.named_modules(remove_duplicate=False))
    nodes = list(model.graph.nodes)
    for n in model.graph.nodes:
        q_node = n
<<<<<<< HEAD
        is_quantize = q_node.target == torch.quantize_per_tensor
        is_to_fp16 = q_node.op == "call_method" and q_node.target == "to" and q_node.args[1] == torch.float16
        if not (is_quantize or is_to_fp16):
=======
        if not (q_node.target == torch.quantize_per_tensor or
           (q_node.op == "call_method" and q_node.target == "to" and q_node.args[1] == torch.float16)):
>>>>>>> 4110be59
            continue
        ref_node = q_node.args[0]
        # get output scale/zero_point/dtype from the quantize node
        # ref_node, scale_node, zero_point_node, dtype = q_node.args
        # TODO: add safety checks that users for the ref_node and dq_node needs to be one

        is_call_function, is_call_method, is_call_module = is_fixed_qparams_node(ref_node, modules)
        if is_to_fp16 and (is_call_function or is_call_method or is_call_module):
            # TODO: add a warning or error out here? (bc-breaking if error out)
            continue

        is_call_function, is_call_method, is_call_module = check_node(ref_node, modules)
        if not (is_call_module or is_call_function or is_call_method):
            continue
        dq_node_or_nodes = ref_node.args[0]
        assert isinstance(dq_node_or_nodes, Node) or isinstance(dq_node_or_nodes, (tuple, list))
        is_dequantize = False
        if isinstance(dq_node_or_nodes, Node):
            is_dequantize = dq_node_or_nodes.op == 'call_method' and \
                dq_node_or_nodes.target == 'dequantize'
        elif isinstance(dq_node_or_nodes, (tuple, list)):
            is_dequantize = all(
                x.op == 'call_method' and x.target == 'dequantize'
                for x in dq_node_or_nodes)

        if not is_dequantize:
            continue

        # TODO: enable we have patterns that needs to swap the modules
        # if is_call_module:
        #     ref_module = modules[ref_node.target]
        #     # change this pattern to use the corresponding quantized module
        #     # replace reference module with quantized module
        #     parent_name, module_name = _parent_name(ref_node.target)
        #     setattr(modules[parent_name], module_name, ref_module)

        # remove dq node:
        dq_nodes: List[Node] = []
        if isinstance(dq_node_or_nodes, Node):
            dq_nodes = [dq_node_or_nodes]
        elif isinstance(dq_node_or_nodes, (tuple, list)):
            dq_nodes = list(dq_node_or_nodes)

        for dq_node in dq_nodes:
            dn_input = dq_node.args[0]
            dq_node.replace_all_uses_with(dn_input)
            model.graph.erase_node(dq_node)

        # store q node args
        q_node_args = list(q_node.args)[1:]

        # replace uses of q node with input and remove q node
        q_node_input = q_node.args[0]
        q_node.replace_all_uses_with(q_node_input)
        model.graph.erase_node(q_node)

        # remove q node args
        for n in q_node_args:
            if isinstance(n, Node):
                model.graph.erase_node(n)


    model.recompile()
    return model

def _lower_to_native_backend(model: QuantizedGraphModule) -> QuantizedGraphModule:
    """ Lower a quantized reference model (with reference quantized operator patterns)
    to the native backend in PyTorch (fbgemm/qnnpack), both backends shares the same
    operator signature so they can be lowered with the same function
    """
    model = _lower_weighted_ref_module(model)
    for pattern, replacement in get_fbgemm_patterns_and_replacements():
        subgraph_rewriter_FORKED_DO_NOT_USE.replace_pattern(model, pattern, replacement)
    special_pattern_replacement(model)
    model.graph.lint()
    return model<|MERGE_RESOLUTION|>--- conflicted
+++ resolved
@@ -127,14 +127,9 @@
     nodes = list(model.graph.nodes)
     for n in model.graph.nodes:
         q_node = n
-<<<<<<< HEAD
         is_quantize = q_node.target == torch.quantize_per_tensor
         is_to_fp16 = q_node.op == "call_method" and q_node.target == "to" and q_node.args[1] == torch.float16
         if not (is_quantize or is_to_fp16):
-=======
-        if not (q_node.target == torch.quantize_per_tensor or
-           (q_node.op == "call_method" and q_node.target == "to" and q_node.args[1] == torch.float16)):
->>>>>>> 4110be59
             continue
         ref_node = q_node.args[0]
         # get output scale/zero_point/dtype from the quantize node
