#pragma once

#include <c10/util/variant.h>
#include <torch/csrc/jit/ir/ir.h>
#include <torch/csrc/jit/passes/symbolic_shape_runtime_fusion.h>
#include <torch/csrc/jit/passes/utils/subgraph_utils.h>
#include <torch/csrc/jit/runtime/interpreter.h>
#include <torch/csrc/jit/tensorexpr/analysis.h>
#include <torch/csrc/jit/tensorexpr/codegen.h>
#include <torch/csrc/jit/tensorexpr/lowerings.h>
#include <torch/csrc/jit/tensorexpr/tensor.h>

namespace torch {
namespace jit {
namespace tensorexpr {

struct SmallSizeTPairHash {
 public:
  std::size_t operator()(const std::pair<size_t, size_t>& x) const {
    // hashing input index and then dim index
    return x.first * 128 + x.second;
  }
};

// Returns true if the TE fuser supports this conv2d.
bool conv2dIsSupportedJit(const Node* node);
// Returns true if the TE fuser supports this matmul.
bool matmulIsSupported(const Node* node);
template <typename T>
inline std::vector<int64_t> bufferSizes(const T& t) {
  std::vector<int64_t> sizes;
  for (size_t i = 0; i < t->ndim(); i++) {
    sizes.push_back(*intValue(t->dim(i)));
  }
  return sizes;
}

// Get the dimensions of a value.
std::vector<ExprHandle> valueShape(const ArgValue& v);

// If v is a tensor, broadcast it to match the shape of axes, or return
// directly if v is a constant.
ExprHandle tensorOrConstant(
    const ArgValue& v,
    const std::vector<ExprHandle>& axes);

int64_t normalizeAndCheckIndex(int64_t idx, int64_t list_size);

ExprHandle broadcast(BufHandle b, const std::vector<ExprHandle>& axes);

ExprHandle constant(const ArgValue& v);

std::vector<ExprHandle> computeIndicesToBroadcast(
    const std::vector<ExprHandle>& outputAxes,
    const std::vector<ExprHandle>& inputSizes);

inline std::string getArgValueName(const ArgValue& a) {
  if (c10::get_if<tensorexpr::BufHandle>(&a)) {
    return "BufHandle";
  } else if (c10::get_if<tensorexpr::VarHandle>(&a)) {
    return "VarHandle";
  } else if (c10::get_if<double>(&a)) {
    return "double";
  } else if (c10::get_if<int64_t>(&a)) {
    return "int64_t";
  } else if (c10::get_if<bool>(&a)) {
    return "bool";
  } else if (c10::get_if<BufList>(&a)) {
    return "BufList";
  } else if (c10::get_if<DoubleList>(&a)) {
    return "DoubleList";
  } else if (c10::get_if<IntList>(&a)) {
    return "IntList";
  } else if (c10::get_if<ArgNone>(&a)) {
    return "None";
  } else {
    throw std::runtime_error("ArgValue type not handled in string conversion");
  }
}

template <class T>
std::vector<T> convertVecArgValue(const std::vector<ArgValue>& v) {
  std::vector<T> res;
  for (auto& x : v) {
    auto val = c10::get_if<T>(&x);
    if (val) {
      res.push_back(*val);
    } else {
      throw std::runtime_error(
          "vector type not homogeneous - found " + getArgValueName(x) +
          ", expected " + getArgValueName(v[0]));
    }
  }
  return res;
}

class TORCH_API TensorExprKernel {
  struct ConstantDescr {
    BufPtr buf;
    // Only one of ptr and node is used at a time
    // 1) ptr for the constant tensors
    // 2) node for the constant custom class ojects
    void* ptr = nullptr;
    Node* node = nullptr;
  };

 public:
  // Constructor Params:
  //  * subgraph
  //      - the graph that needs to be compiled.
  //  * kernel_func_name
  //      - the name that should be used for the generated kernel.
  //  * custom_lowerings
  //      - map that represents custom lowering definitions for a set of ops.
  //  * symbolic_shape_inputs
  //      - a list of symbolic graph inputs that represent the symbolic dims of
  //        the input tensors.
  //  * pre_alloc
  //      - a flag to control pre-allocation of buffers.
  explicit TensorExprKernel(
      const std::shared_ptr<Graph>& subgraph,
      const std::string& kernel_func_name,
      std::unordered_map<c10::Symbol, NNCLoweringFunction> custom_lowerings =
          {},
      std::vector<int64_t> symbolic_shape_inputs = {},
      bool pre_alloc = false,
      std::unordered_map<
          const torch::jit::Value*,
          std::vector<torch::jit::StrideInput>> symbolic_strides = {});

  explicit TensorExprKernel(
      const std::shared_ptr<Graph>& subgraph,
      std::unordered_map<c10::Symbol, NNCLoweringFunction> custom_lowerings =
          {},
      std::vector<int64_t> symbolic_shape_inputs = {},
      bool pre_alloc = false,
      std::unordered_map<
          const torch::jit::Value*,
          std::vector<torch::jit::StrideInput>> symbolic_strides = {})
      : TensorExprKernel(
            subgraph,
            SubgraphUtils::generateNameForGraph(subgraph),
            custom_lowerings,
            symbolic_shape_inputs,
            pre_alloc,
            symbolic_strides) {}

  void run(Stack& stack);
  void runFast(
      const std::vector<void*>& inputs,
      const std::vector<void*>& outputs);
  // Expected format of stack:
  //  ... <outputs> <inputs>
  // i.e., output IValues must be below the input IValues in the stack.
  void runWithAllocatedOutputs(Stack& stack);

  void fallback(Stack& stack) {
    InterpreterState(code_).run(stack);
  }
  void recompile();

  StmtPtr getCodeGenStmt();

  std::string getCodeText(const std::string& attr = "") {
    return codegen_->getCodeText(attr);
  }

  const std::shared_ptr<Graph> graph() {
    return graph_;
  }

  const std::vector<ConstantDescr>& getConstantDescriptors() const {
    return constants_;
  }

  const std::vector<CodeGen::BufferArg>& getBufferArgs() const {
    return bufferArgs_;
  }

  const std::string& getKernelName() const {
    return codegen_->kernel_func_name();
  }

  const std::vector<int64_t>& getSymbolicShapeInputs() const {
    return symbolic_shape_inputs_;
  }

 private:
  enum BackendType {
    kUninitialized,
    kSimpleIREval,
    kLLVMCodeGen,
    kCudaCodeGen,
    kBlockCodeGen,
  };

  void compile();
  void genInputDebugNames();
  void runKernel(Stack& stack);

  std::vector<DimArg> dimsFromSizes(const std::vector<ExprHandle>& sizes);
  std::vector<ExprHandle> sizesForValue(const torch::jit::Value* v);

  // These functions broadcast shape and also store a `hasBroadcast_` variable.
  std::vector<ExprHandle> broadcastShapesMut(
      const std::vector<ExprHandle>& a,
      const std::vector<ExprHandle>& b);
  std::vector<ExprHandle> broadcastShapesMut(
      std::vector<std::vector<ExprHandle>> shapes);

  ArgValue toArg(const torch::jit::Value* v) const;
  ExprHandle constant(const torch::jit::Value* v);

  Tensor computeValue(const torch::jit::Value* v);

  void bindConstant(const torch::jit::Value* v);

  StmtPtr transformLoops(BackendType backendType, StmtPtr st);

  std::string getCodeGenName(BackendType backendType);

  void updateOutputSizesAndStrides(const at::ArrayRef<IValue>& inputs);
  std::vector<CodeGen::CallArg> prepareRunArgs(
      const at::ArrayRef<IValue>& inputs,
      std::vector<at::Tensor>& outputs);
  BackendType inferBackendTypeFromDevice(at::Device device);

  Tensor bindInput(const torch::jit::Value* input);
  BlockPtr bindAllInputs();

<<<<<<< HEAD
  Tensor convertOutputToCorrectStrides(torch::jit::Value* v);
=======
  Tensor convertSymbolicOutputToCorrectStrides(torch::jit::Value* v);
  Tensor convertStaticShapeOutputToCorrectStrides(torch::jit::Value* v);
  Tensor convertOutputToCorrectStrides(
      const std::vector<ExprHandle>& sizes,
      const std::vector<size_t>& sorted_stride_indices_descending,
      const std::vector<ExprPtr>& strides,
      BufPtr& buf);
>>>>>>> fdec9450

  NNCLoweringFunction getCustomLoweringFor(c10::Symbol op) const;
  std::unordered_map<c10::Symbol, NNCLoweringFunction> getCustomLowerings()
      const {
    return custom_lowerings_;
  }

  // Allocate memory for intermediate buffers at compile time.
  // Specifically, we pre-allocate memory for intermediate buffers with static
  // size and manage these buffers in the way we manage JIT constant tensors:
  // push the buf args into the stack so NNC IR can access them at runtime.
  std::vector<BufPtr> preAllocIntermediateBufs(
      const std::vector<BufPtr>& interm_bufs);

  struct UnpackedTensorOptions {
    c10::optional<c10::ScalarType> dtype;
    c10::optional<c10::Layout> layout;
    c10::optional<c10::Device> device;
    c10::optional<bool> pinned_memory;

    UnpackedTensorOptions(const c10::TensorOptions& opts)
        : dtype(optTypeMetaToScalarType(opts.dtype_opt())),
          layout(opts.layout_opt()),
          device(opts.device_opt()),
          pinned_memory(opts.pinned_memory_opt()) {}
  };

  ExprHandle getVarForShape(const c10::ShapeSymbol& ss);
  std::vector<ExprHandle> computeInputTensorDims(
      const torch::jit::Value* input);
<<<<<<< HEAD
=======
  ExprHandle getStrideArg(size_t tensor_input, size_t stride_index);
>>>>>>> fdec9450
  std::vector<ExprHandle> sizesFromSymbolicShape(
      const c10::SymbolicShape& shape);
  std::vector<ExprHandle> getInputStrides(
      const torch::jit::Value* input,
      const std::vector<ExprHandle>& inputTensorDims);

  int64_t nInputs_ = 0;
  int64_t nOutputs_ = 0;
  std::vector<CodeGen::BufferArg> bufferArgs_;
  std::vector<std::vector<int64_t>> tensorOutputSizes_;
  std::vector<std::vector<int64_t>> tensorOutputStrides_;
  std::vector<torch::jit::StrideInput> tensorOutputStrideDesc_;
  std::vector<bool> isOutputScalar_;
  std::vector<UnpackedTensorOptions> tensorOutputTensorOptions_;
  std::unordered_set<BufPtr> bufOutputs_;
  std::unordered_map<const torch::jit::Value*, BufPtr> bufs_;
  std::unordered_map<const torch::jit::Value*, VarHandle> scalars_;
  std::unordered_map<const torch::jit::Value*, std::string> input_name_map_;
  std::unique_ptr<CodeGen> codegen_;
  at::Device device_ = at::kCPU;
  std::shared_ptr<Graph> graph_;
  Code code_;
  bool allow_fallback_{false};
  bool use_fallback_{false};
  bool hasRandom_{false};
  bool hasBroadcast_{false};
  std::unordered_map<const torch::jit::Value*, std::vector<ExprHandle>>
      known_sizes_;

  std::vector<std::vector<ExprHandle>> tensorOutputSymbolicSizes_;
  // A map from ShapeSymbol.value() to the corresponding Var.
  std::unordered_map<int64_t, VarHandle> shapeSymbolToVar_;
  std::unordered_map<ExprPtr, size_t> shapeSymbolInputPos_;
  // List of values corresponding to the ShapeSymbols that are inputs to
  // kernel being compiled. The order of these values correspond to the order
  // of the symbolic inputs at the end of the list of inputs to the kernel.
  std::vector<int64_t> symbolic_shape_inputs_;
  bool has_symbolic_shapes_{false};

  std::vector<at::Tensor> unpacked_constant_tensors_;
  std::vector<ConstantDescr> constants_;

  std::unordered_map<c10::Symbol, NNCLoweringFunction> custom_lowerings_;
  StmtPtr stmt_ = nullptr;
  bool pre_alloc_{false};
  std::string kernel_func_name_;

  // index of stack, stride index of tensor that will be appended as a codegen
  // arg
  std::vector<std::pair<size_t, size_t>> input_stride_args_;
  // map from <input index, tensor dimension> to stride as arg VarHandle
  std::unordered_map<std::pair<size_t, size_t>, VarHandle, SmallSizeTPairHash>
      strideArgToVar_;
  std::unordered_map<
      const torch::jit::Value*,
      std::vector<torch::jit::StrideInput>>
      symbolic_strides_;
};

TORCH_API int& getTECudaPointwiseLoopLevels();
TORCH_API int& getTECudaPointwiseBlockCount();
TORCH_API int& getTECudaPointwiseBlockSize();
TORCH_API bool& getTEGenerateBlockCode();
TORCH_API bool& getTEMustUseLLVMOnCPU();
TORCH_API bool fallbackAllowed();
TORCH_API bool setFallbackAllowed(bool value);
TORCH_API bool& getCatWoConditionals();
TORCH_API bool& getOptConditionals();

TORCH_API c10::optional<at::Device> pickDeviceType(
    const at::ArrayRef<torch::jit::Value*>& inputs);

} // namespace tensorexpr
} // namespace jit
} // namespace torch<|MERGE_RESOLUTION|>--- conflicted
+++ resolved
@@ -228,9 +228,6 @@
   Tensor bindInput(const torch::jit::Value* input);
   BlockPtr bindAllInputs();
 
-<<<<<<< HEAD
-  Tensor convertOutputToCorrectStrides(torch::jit::Value* v);
-=======
   Tensor convertSymbolicOutputToCorrectStrides(torch::jit::Value* v);
   Tensor convertStaticShapeOutputToCorrectStrides(torch::jit::Value* v);
   Tensor convertOutputToCorrectStrides(
@@ -238,7 +235,6 @@
       const std::vector<size_t>& sorted_stride_indices_descending,
       const std::vector<ExprPtr>& strides,
       BufPtr& buf);
->>>>>>> fdec9450
 
   NNCLoweringFunction getCustomLoweringFor(c10::Symbol op) const;
   std::unordered_map<c10::Symbol, NNCLoweringFunction> getCustomLowerings()
@@ -269,10 +265,7 @@
   ExprHandle getVarForShape(const c10::ShapeSymbol& ss);
   std::vector<ExprHandle> computeInputTensorDims(
       const torch::jit::Value* input);
-<<<<<<< HEAD
-=======
   ExprHandle getStrideArg(size_t tensor_input, size_t stride_index);
->>>>>>> fdec9450
   std::vector<ExprHandle> sizesFromSymbolicShape(
       const c10::SymbolicShape& shape);
   std::vector<ExprHandle> getInputStrides(
