#include <torch/csrc/jit/passes/onnx/shape_type_inference.h>

#include <c10/util/irange.h>
#include <torch/csrc/jit/jit_log.h>
#include <torch/csrc/jit/passes/onnx/constant_fold.h>
#include <torch/csrc/jit/passes/onnx/constant_map.h>
#include <torch/csrc/jit/passes/onnx/fold_if_node.h>
#include <torch/csrc/jit/passes/onnx/helper.h>
#include <torch/csrc/jit/passes/onnx/scalar_type_analysis.h>
#include <torch/csrc/jit/python/python_arg_flatten.h>
#include <torch/csrc/jit/serialization/export.h>
#include <torch/csrc/jit/serialization/onnx.h>
#include <torch/csrc/utils/python_strings.h>

#include <onnx/shape_inference/implementation.h>
#include <algorithm>
#include <cmath>

namespace torch {
namespace jit {

// Return a new TypePtr, merging ONNX inferred type with existing type.
// The inferred type will take higher precedence, since it is produced by ONNX
// shape inference, and is more compatible with ONNX. In cases where ONNX shape
// inference fails to produce an inferred type, or produces inferred type that
// is incomplete, refer to existing type and fill in the gap that is missing.
// Currently the following cases are supported.
//  1. existing type: Tensor[], inferred type: Tensor[]
//    For list of tensors, existing type does not store datatype nor shape for
//    inner tensor. Thus inferred type always contain more information, and is
//    returned.
//  2. existing type: Tensor, inferred type: Tensor
//    Fill in missing info (shape, data type) for inferred type from existing
//    type.
//  3. existing type: Scalar[], inferred type: Tensor
//    ONNX represents list of scalars by 1-d Tensor. Return inferred type since
//    it is more compatible with ONNX.
TypePtr MergeInferredType(TypePtr existing_type, TypePtr inferred_type) {
  auto new_list_type = inferred_type->cast<ListType>();
  if (new_list_type) {
    return inferred_type;
  }
  auto new_tensor_type = inferred_type->cast<TensorType>();
  auto old_tensor_type = existing_type->cast<TensorType>();

  if (new_tensor_type && old_tensor_type) {
    if (!old_tensor_type->device()) {
      // device not avaible means this is an invalid tensor type (most likely an
      // empty one) return inferred type directly.
      return new_tensor_type;
    }
    auto type = old_tensor_type;
    if (new_tensor_type->dim()) {
      type = type->withSymbolicShapes(new_tensor_type->symbolic_sizes());
    }
    if (new_tensor_type->scalarType().has_value()) {
      type = type->withScalarType(new_tensor_type->scalarType());
    }
    return type;
  }

  if (old_tensor_type) {
    return existing_type;
  }

  auto old_list_type = existing_type->cast<ListType>();
  if (new_tensor_type && old_list_type) {
    if (new_tensor_type->sizes().isComplete()) {
      return inferred_type;
    }
    return existing_type;
  }

  return inferred_type;
}

namespace {
namespace onnx_torch = ::torch::onnx;
namespace onnx = ::ONNX_NAMESPACE;

TensorTypePtr TorchTensorTypeFromONNX(
    const onnx::TypeProto_Tensor& onnx_tensor_type,
    SymbolDimMap& symbol_map) {
  c10::optional<at::ScalarType> scalar_type;
  if (onnx_tensor_type.has_elem_type()) {
    scalar_type = ONNXTypeToATenType(onnx_tensor_type.elem_type());
  }

  auto v_type = TensorType::create(
      scalar_type,
      at::kCPU,
      c10::SymbolicShape(),
      c10::VaryingShape<c10::Stride>{},
      {});
  if (onnx_tensor_type.has_shape()) {
    std::vector<c10::ShapeSymbol> sizes;
    // NOLINTNEXTLINE(performance-unnecessary-copy-initialization)
    auto onnx_shape = onnx_tensor_type.shape();

    for (int i = 0; i < onnx_shape.dim_size(); ++i) {
      auto& dim = onnx_shape.dim(i);
      if (dim.has_dim_value()) {
        sizes.emplace_back(c10::ShapeSymbol::fromStaticSize(dim.dim_value()));
      } else {
        c10::optional<c10::ShapeSymbol> sym = c10::nullopt;
        if (dim.has_dim_param()) {
          // A specific dim param is produced.
          // Search if this is already known,
          // and assign the same Symbol.
          GRAPH_UPDATE("Got dim_param:", dim.dim_param());
          // NOLINTNEXTLINE(performance-for-range-copy)
          for (auto pair : symbol_map) {
            if (pair.second == dim.dim_param()) {
              sym = pair.first;
              break;
            }
          }
          if (!sym) {
            sym = c10::ShapeSymbol::newSymbol();
            symbol_map[sym.value()] = dim.dim_param();
          }
        } else {
          // A None dim param is produced.
          // Assign a new Symbol, no need to keep track
          // of it because there won't be duplicates.
          sym = c10::ShapeSymbol::newSymbol();
        }
        sizes.emplace_back(sym.value());
      }
    }
    v_type = TensorType::create(scalar_type, at::kCPU, sizes.size(), {});
    v_type = v_type->withSymbolicShapes(c10::SymbolicShape(sizes));

    if (v_type->sizes().concrete_sizes().has_value()) {
      // Populate strides based on sizes info, if sizes are all static.
      // Creating strides ensures yielding True for isCompleteTensor.
      v_type = v_type->contiguous();
    }
  }

  return v_type;
}

ListTypePtr TorchListTypeFromONNX(
    const onnx::TypeProto_Sequence& onnx_sequence_type,
    SymbolDimMap& symbol_map) {
  c10::optional<at::ScalarType> scalar_type;
  if (onnx_sequence_type.has_elem_type()) {
    // NOLINTNEXTLINE(performance-unnecessary-copy-initialization)
    auto onnx_seq_elem_type = onnx_sequence_type.elem_type();
    if (onnx_seq_elem_type.has_tensor_type()) {
      // NOLINTNEXTLINE(performance-unnecessary-copy-initialization)
      auto onnx_tensor_type = onnx_seq_elem_type.tensor_type();
      auto v_tensor_type =
          TorchTensorTypeFromONNX(onnx_tensor_type, symbol_map);
      auto v_type = ListType::create(v_tensor_type);
      return v_type;
    }
  }
  return nullptr;
}

void UpdateTorchValueByOnnxValueInfo(
    Value* v,
    const onnx::ValueInfoProto& p_info,
    SymbolDimMap& symbol_map) {
  if (!p_info.has_type()) {
    return;
  }

  // NOLINTNEXTLINE(performance-unnecessary-copy-initialization)
  auto p_type = p_info.type();
  if (p_type.has_tensor_type()) {
    auto torch_tensor_type =
        TorchTensorTypeFromONNX(p_type.tensor_type(), symbol_map);
    if (torch_tensor_type) {
      v->setType(MergeInferredType(v->type(), torch_tensor_type));
    }
  } else if (p_type.has_sequence_type()) {
    auto torch_list_type =
        TorchListTypeFromONNX(p_type.sequence_type(), symbol_map);
    if (torch_list_type) {
      v->setType(MergeInferredType(v->type(), torch_list_type));
    }
  }
}

bool IsSupportedNode(const Node* n) {
  auto node_kind = n->kind();

  if (!node_kind.is_onnx()) {
    // node kind is not ONNX, skipped.
    return false;
  }

  // Skip when block size is zero. This is when the node is first created,
  // doesn't have subblocks attached yet. Run shape inference for these nodes
  // when the subgraph has already completed shape inferencing.
  if (node_kind == ::c10::onnx::Loop || node_kind == ::c10::onnx::If) {
    if (n->blocks().size() == 0) {
      return false;
    }
    for (auto b : n->blocks()) {
      for (auto b_n : b->nodes()) {
        if (!IsSupportedNode(b_n)) {
          return false;
        }
      }
    }
  }

  return true;
}

Value* CloneValueFromListConstruct(
    Value* v,
    std::shared_ptr<Graph> n_graph,
    int opset_version) {
  auto lc_node = v->node();
  TORCH_INTERNAL_ASSERT(lc_node->kind() == ::c10::prim::ListConstruct);
  // In jit/passes/onnx/peephole.cpp::eraseListConstruct,
  // prim::ListConstruct is converted to onnx::Concat. The conversion should
  // eventually be moved to symbolic. For now, treat this operator as
  // special case, and change from list type to tensor type. The scalar type
  // is preserved. If the elemtype is Int, insert a onnx::Concat node into
  // the graph.
  TypePtr elem = v->type()->castRaw<ListType>()->getElementType();
  c10::optional<at::ScalarType> scalar_type = c10::nullopt;
  if (elem->cast<IntType>()) {
    scalar_type = at::kLong;

    auto lc_node = v->node();
    // ListConstruct Int[] output case, we need to transform to ONNX
    // Concat to ensure the output is a single tensor(dynamic) type in
    // order to be consumed as inputs
    std::vector<Value*> unsqueezed;
    for (auto* input : lc_node->inputs()) {
      auto new_input = n_graph->addInput();
      new_input->copyMetadata(input);
      Node* unsqueezed_node = createONNXUnsqueeze(
          n_graph.get(), n_graph->return_node(), new_input, 0, opset_version);
      unsqueezed.emplace_back(unsqueezed_node->output());
    }
    Node* concat_node =
        n_graph->insertNode(n_graph->create(::c10::onnx::Concat, 1));
    concat_node->i_(attr::axis, 0);
    for (auto v : unsqueezed) {
      concat_node->addInput(v);
    }
    return concat_node->output();
  } else if (elem->cast<FloatType>()) {
    scalar_type = at::kFloat;
  } else if (elem->cast<BoolType>()) {
    scalar_type = at::kBool;
  } else if (auto t_type = elem->cast<TensorType>()) {
    scalar_type = t_type->scalarType();
  }

  auto input = n_graph->addInput();
  if (scalar_type) {
    auto v_type = TensorType::create(
        scalar_type.value(),
        at::kCPU,
        c10::SymbolicShape(),
        c10::VaryingShape<c10::Stride>{},
        {});
    input->setType(v_type);
  }
  return input;
}

// Clone the node n for the new graph.
Node* CloneNodeToGraph(
    Node* n,
    std::shared_ptr<Graph> n_graph,
    const ParamMap& params_dict,
    int opset_version) {
  auto vals_to_params_map =
      buildValueToParamsMap(n->owningGraph()->block(), params_dict);
  auto clone_node = n_graph->createClone(
      n, [&n_graph, &vals_to_params_map, opset_version](Value* v) {
        auto v_n = v->node();
        switch (v_n->kind()) {
          case ::c10::onnx::Constant: {
            // Clone the input if it is constant.
            auto constant_n = n_graph->insertNode(
                n_graph->createClone(v_n, [](Value* v) { return v; }));
            return constant_n->output();
          }
          case ::c10::prim::ListConstruct: {
            return CloneValueFromListConstruct(v, n_graph, opset_version);
          }
          case ::c10::prim::PackPadded: {
            auto input = n_graph->addInput();
            input->copyMetadata(v_n->input(0));
            return input;
          }
          default: {
            if (vals_to_params_map.find(v) != vals_to_params_map.end()) {
              // If the input is a parameter, insert a constant of its value as
              // input.
              auto val = vals_to_params_map.find(v)->second.second.toTensor();
              return n_graph
                  ->insertNode(n_graph->create(::c10::onnx::Constant)
                                   ->t_(attr::value, val))
                  ->output();
            } else {
              // If the input is not constant, we cannot depend on its value
              // in shape inference. Set it to graph input in the new graph,
              // and copy over metadata, such as datatype and shape.
              auto input = n_graph->addInput();
              input->copyMetadata(v);
              return input;
            }
          }
        }
      });
  return clone_node;
}

bool IsGraphValidForInference(std::shared_ptr<Graph> graph) {
  // Verify if every input has type(either Tensor or Sequence) and scalar type.
  // This is a requirement for ONNX graph inputs.
  for (auto in : graph->inputs()) {
    if (auto t_type = in->type()->cast<TensorType>()) {
      if (!t_type->scalarType().has_value()) {
        GRAPH_UPDATE(
            "Input ", in->debugName(), " is tensor type, but miss datatype.");
        return false;
      }
    } else if (auto s_type = in->type()->cast<ListType>()) {
      auto e_type = s_type->getElementType();
      if (auto t_type = e_type->cast<TensorType>()) {
        if (t_type->scalarType().has_value()) {
          continue;
        }
      }
      GRAPH_UPDATE(
          "Input ", in->debugName(), " is sequence type, but miss datatype.");
      return false;
    }
  }
  return true;
}

void ConvertGraphToONNXProto(
    std::shared_ptr<Graph> graph,
    std::shared_ptr<onnx::ModelProto>& model_proto,
    SymbolDimMap& symbol_map,
    int opset_version) {
  RawDataExportMap export_map;
  std::tie(model_proto, export_map, symbol_map) = export_onnx(
      graph,
      {},
      opset_version,
      {},
      false,
      onnx_torch::OperatorExportTypes::ONNX,
      true,
      true,
      {},
      true,
      false,
      std::string());
  for (int i = 0; i < model_proto->graph().output_size(); ++i) {
    model_proto->mutable_graph()->mutable_output(i)->clear_type();
  }
}

// this function checks wheather the blocks of If node have the same return
// type.
bool IsBlockReturnTypeSame(Node* n) {
  TORCH_INTERNAL_ASSERT(n->kind() == ::c10::onnx::If);
  auto then_block = n->blocks()[0];
  auto else_block = n->blocks()[1];
  for (size_t i = 0; i < n->outputs().size(); i++) {
    // check the type
    auto then_block_type = then_block->outputs()[i]->type();
    auto else_block_type = else_block->outputs()[i]->type();
    if (then_block_type->cast<TensorType>() &&
        else_block_type->cast<TensorType>()) {
      if (then_block_type->castRaw<TensorType>()->scalarType() !=
          else_block_type->castRaw<TensorType>()->scalarType()) {
        return false;
      }
    }
  }
  return true;
}

c10::optional<at::Tensor> ComputeConstantFolding(Node* n, int opset_version) {
  if (n->inputs().size() == 0) {
    return c10::nullopt;
  }
  std::vector<at::Tensor> inputTensorValues;
  for (auto i = 0; i < n->inputs().size(); i++) {
    if (TensorTypePtr input_type = n->input(i)->type()->cast<TensorType>()) {
      if (!ConstantValueMap::HasValue(n->input(i)->debugName())) {
        return c10::nullopt;
      }
      auto tensor_value =
          ConstantValueMap::GetValue(n->input(i)->debugName()).value();
      inputTensorValues.emplace_back(tensor_value);
    }
  }
  if (inputTensorValues.size() < n->inputs().size()) {
    return c10::nullopt;
  }
  // The _jit_pass_onnx_fold_if pass is processed after onnx pass,
  // therefore the onnx graph here may contain the if blocks that is never
  // traced. Constant folding on those if blocks may rely on the input shape
  // which does not meet the criteria, so it may get errors. A possible solution
  // is to put _jit_pass_onnx_fold_if pass in an earlier stage.
  try {
    return onnx_constant_fold::runTorchBackendForOnnx(
        n, inputTensorValues, opset_version);
  } catch (const std::exception& ex) {
    TORCH_WARN(
        "Constant folding in symbolic shape inference fails: ", ex.what());
    return c10::nullopt;
  }
}

// When the Reshape node's two inputs are constant, compute the output shape.
// The reshape value 0 and -1 are converted to the real value explicitly.
std::vector<int64_t> ComputeShapeFromReshape(
    const std::vector<int64_t>& input_shape,
    const std::vector<int64_t>& reshape) {
  TORCH_INTERNAL_ASSERT(
      input_shape.size() > 0 || reshape.size() > 0,
      "Reshape node should have at least one input size > 0 when constant folding.");
  // Case: reshape.size() == 0
  // %22 : int[] = prim::Constant[value=annotate(List[int], [])]()
  // %15 : Float(requires_grad=0, device=cpu) = aten::view(%1, %22)
  if (reshape.size() == 0) {
    return input_shape;
  }
  // Case: input_shape.size() == 0
  // (1) input_shape is not obtained,
  // (2) input_shape is scalar (output is still a tensor, not a scalar),
  // Both cases return reshape
  // TODO: for (1), multiple -1 may conflict each other. Consider use
  // newSymbol() in shapeMap.
  if (input_shape.size() == 0) {
    return reshape;
  }
  auto reshape_size = static_cast<int>(reshape.size());
  auto it_0 = std::find(reshape.begin(), reshape.end(), 0);
  auto reshape_has_zero = it_0 != reshape.end();
  auto input_shape_size = static_cast<int>(input_shape.size());
  auto it_minus_one = std::find(reshape.begin(), reshape.end(), -1);
  int minus_one_pos = it_minus_one == reshape.end()
      ? -1
      // NOLINTNEXTLINE(bugprone-narrowing-conversions,cppcoreguidelines-narrowing-conversions)
      : std::distance(reshape.begin(), it_minus_one);

  if (!reshape_has_zero && minus_one_pos == -1) {
    return reshape;
  }
  std::vector<int64_t> final_shape;
  // shape_ratio is used to calculate the real value of -1.
  // One example with reshape 0 and -1:
  // input_shape = 2 16 5 4
  // reshape = -1 0 4
  // final_shape = 10 16 4
  double shape_ratio = 1.0;
  for (auto i = 0; i < input_shape_size; i++) {
    shape_ratio *= static_cast<double>(input_shape[i]);
  }
  for (auto i = 0; i < reshape_size; i++) {
    if (i != minus_one_pos) {
      if (reshape[i] != 0) {
        shape_ratio /= static_cast<double>(reshape[i]);
      } else {
        shape_ratio /= static_cast<double>(input_shape[i]);
      }
    }
  }

  for (auto i = 0; i < minus_one_pos; i++) {
    int64_t cur_shape = reshape[i] == 0 ? input_shape[i] : reshape[i];
    final_shape.push_back(cur_shape);
  }
  final_shape.push_back(static_cast<int64_t>(std::round(shape_ratio)));
  for (auto i = minus_one_pos + 1; i < reshape_size; i++) {
    int64_t cur_shape = reshape[i] == 0 ? input_shape[i] : reshape[i];
    final_shape.push_back(cur_shape);
  }
  return final_shape;
}

c10::optional<::c10::SymbolicShape> ComputeShapeFromExpand(
    const std::vector<::c10::ShapeSymbol>& input_shape,
    const std::vector<int64_t>& reshape) {
  // NOLINTNEXTLINE(modernize-loop-convert)
  for (auto it = reshape.begin(); it != reshape.end(); ++it) {
    if (*it < 0) {
      return c10::nullopt;
    }
  }
  std::vector<::c10::ShapeSymbol> final_shape;
  if (input_shape.size() >= reshape.size()) {
    final_shape = input_shape;
  } else {
    for (auto v : reshape) {
      final_shape.emplace_back(::c10::ShapeSymbol::fromStaticSize(v));
    }
  }
  auto min_size = std::min(input_shape.size(), reshape.size());
  for (auto i = 0; i < min_size; i++) {
    auto idx = final_shape.size() - i - 1;
    auto input_shape_idx = input_shape.size() - i - 1;
    auto reshape_idx = reshape.size() - i - 1;
    if (input_shape[input_shape_idx].is_static()) {
      auto input_shape_value = input_shape[input_shape_idx].static_size();
      auto reshape_value = reshape[reshape_idx];
      TORCH_INTERNAL_ASSERT(
          input_shape_value == reshape_value || input_shape_value == 1 ||
              reshape_value == 1,
          "ONNX Expand input shape constraint not satisfied.");
      final_shape[idx] = ::c10::ShapeSymbol::fromStaticSize(
          std::max(input_shape_value, reshape_value));

    } else {
      final_shape[idx] = ::c10::ShapeSymbol::newSymbol();
    }
  }
  ::c10::SymbolicShape shape(final_shape);
  return shape;
}

c10::optional<::c10::SymbolicShape> ComputeShapeFromTile(
    const std::vector<::c10::ShapeSymbol>& input_shape,
    const std::vector<int64_t>& reshape) {
  TORCH_INTERNAL_ASSERT(
      input_shape.size() == reshape.size(),
      "ONNX Tile input shapes do not match.");
  // NOLINTNEXTLINE(modernize-loop-convert)
  for (auto it = reshape.begin(); it != reshape.end(); ++it) {
    if (*it < 0) {
      return c10::nullopt;
    }
  }
  std::vector<::c10::ShapeSymbol> final_shape;
  final_shape.reserve(input_shape.size());
  for (auto i = 0; i < input_shape.size(); i++) {
    if (input_shape[i].is_static()) {
      final_shape.emplace_back(::c10::ShapeSymbol::fromStaticSize(
          input_shape[i].static_size() * reshape[i]));
    } else {
      final_shape.emplace_back(::c10::ShapeSymbol::newSymbol());
    }
  }
  ::c10::SymbolicShape shape(final_shape);
  return shape;
}

void UpdateRank(Value* value, size_t rank) {
  ConstantValueMap::SetRank(value->debugName(), rank);
  if (TensorTypePtr value_type = value->type()->cast<TensorType>()) {
    c10::optional<size_t> rank_opt = rank;
    auto shape = ::c10::SymbolicShape(rank_opt);
    value->setType(value_type->withSymbolicShapes(shape));
  }
}

void UpdateShapeFromVector(
    Value* value,
    const std::vector<int64_t>& shape_size) {
  ::c10::SymbolicShape shape(shape_size);
  ConstantValueMap::SetShape(value->debugName(), shape);
  if (shape_size.empty()) {
    UpdateRank(value, 0);
    return;
  }
  ConstantValueMap::SetRank(value->debugName(), shape_size.size());
  if (TensorTypePtr value_type = value->type()->cast<TensorType>()) {
    value->setType(value_type->withSymbolicShapes(shape));
  }
}

void UpdateShape(Value* value, const ::c10::SymbolicShape& shape) {
  ConstantValueMap::SetShape(value->debugName(), shape);
  if (shape.rank().has_value()) {
    auto rank = shape.rank().value();
    if (rank == 0) {
      UpdateRank(value, 0);
      return;
    }
    ConstantValueMap::SetRank(value->debugName(), rank);
    if (TensorTypePtr value_type = value->type()->cast<TensorType>()) {
      value->setType(value_type->withSymbolicShapes(shape));
    }
  }
}

c10::optional<std::vector<int64_t>> GetValueFromListConstructNode(
    Node* lc_node) {
  auto rank = lc_node->inputs().size();
  std::vector<int64_t> shape_size;
  for (size_t i = 0; i < rank; i++) {
    if (TensorTypePtr shape_type =
            lc_node->input(i)->type()->cast<TensorType>()) {
      if (ConstantValueMap::HasValue(lc_node->input(i)->debugName())) {
        auto lc_value =
            ConstantValueMap::GetValue(lc_node->input(i)->debugName()).value();
        if (lc_value.dim() == 0) {
          auto lc_value_0 = lc_value.item<int64_t>();
          shape_size.emplace_back(static_cast<int64_t>(lc_value_0));
        }
      }
    }
  }
  return rank == shape_size.size()
      ? c10::optional<std::vector<int64_t>>(shape_size)
      : c10::nullopt;
}

void ProcessReshapeNode(Node* n) {
  if (ConstantValueMap::HasValue(n->input(1)->debugName())) {
    auto shape_temp =
        ConstantValueMap::GetValueInto1DInt64Vector(n->input(1)->debugName());
    auto shape_vector_0 =
        ConstantValueMap::GetShapeInto1DInt64VectorWithOneUnknown(
            n->input(0)->debugName());
    if (shape_vector_0.has_value()) {
      auto final_shape =
          ComputeShapeFromReshape(shape_vector_0.value(), shape_temp);
      UpdateShapeFromVector(n->output(), final_shape);
      return;
    }
  }

  if (ConstantValueMap::HasShape(n->input(1)->debugName())) {
    auto shape_vector_1 =
        ConstantValueMap::GetShapeInto1DInt64Vector(n->input(1)->debugName());
    if (shape_vector_1.has_value()) {
      TORCH_INTERNAL_ASSERT(shape_vector_1.value().size() == 1);
      UpdateRank(n->output(), shape_vector_1.value()[0]);
      return;
    }
  }

  // ListConstruct is handled at the beginning of ProcessConstantValueMap, no
  // further process here.
  if (TensorTypePtr shape_type = n->input(1)->type()->cast<TensorType>()) {
    // Set rank to Reshape output if possible.
    // From shape inference, we have:
    // %4236 : Float(*, device=cpu) = onnx::Transpose[perm=[0]](%4235)
    // %4237 : Long(2, strides=[1], device=cpu) = onnx::Concat[axis=0](%4232)
    // %4238 : FloatTensor(device=cpu) = onnx::Reshape(%4236, %4237)
    // We can have it as SymbolicShape with known rank:
    // %4238 : Float(*, *, strides=[2480, 1], requires_grad=0, device=cpu) =
    // onnx::Reshape(%4236, %4237)
    auto shape_type_dim = shape_type->dim();
    if (shape_type_dim.has_value()) {
      auto shape_type_size = shape_type->sizes()[0];
      if (shape_type_size.has_value()) {
        size_t rank = shape_type_size.value();
        UpdateRank(n->output(), rank);
      }
    }
  }
}

c10::SymbolicShape ComputeShapeForSlice(
    const std::vector<c10::ShapeSymbol>& input_shape,
    const std::vector<int64_t>& start_vector,
    const std::vector<int64_t>& end_vector,
    const std::vector<int64_t>& axes_vector,
    const std::vector<int64_t>& step_vector) {
  TORCH_INTERNAL_ASSERT(axes_vector.size() <= input_shape.size());
  TORCH_INTERNAL_ASSERT(axes_vector.size() == start_vector.size());
  TORCH_INTERNAL_ASSERT(axes_vector.size() == end_vector.size());
  TORCH_INTERNAL_ASSERT(axes_vector.size() == step_vector.size());
  std::vector<c10::ShapeSymbol> final_shape;
  final_shape = input_shape;
  for (auto idx = 0; idx < axes_vector.size(); ++idx) {
    auto axis = axes_vector[idx];
    if (axis < 0) {
      axis += input_shape.size();
    }
    if (!input_shape[axis].is_static()) {
      final_shape[axis] = c10::ShapeSymbol::newSymbol();
      continue;
    }
    auto input_shape_axis_value = input_shape[axis].static_size();
    auto cur_start = start_vector[idx];
    auto cur_end = end_vector[idx];
    auto cur_step = step_vector[idx];
    if (cur_start < -input_shape_axis_value) {
      cur_start = 0;
    } else if (cur_start < 0) {
      cur_start = input_shape_axis_value + cur_start;
    } else if (cur_start > input_shape_axis_value - 1) {
      cur_start = input_shape_axis_value;
    }
    if (cur_end < -input_shape_axis_value) {
      cur_end = -1;
    } else if (cur_end < 0) {
      cur_end = input_shape_axis_value + cur_end;
    } else if (cur_end > input_shape_axis_value - 1) {
      cur_end = input_shape_axis_value;
    }
    TORCH_INTERNAL_ASSERT(cur_step != 0);
    if (cur_step > 0) {
      final_shape[axis] = c10::ShapeSymbol::fromStaticSize(
          (cur_end - cur_start - 1) / cur_step + 1);
    } else {
      final_shape[axis] = c10::ShapeSymbol::fromStaticSize(
          (cur_start - cur_end - 1) / (-cur_step) + 1);
    }
  }
  return c10::SymbolicShape(final_shape);
}

void ProcessSliceNode(Node* n, int opset_version) {
  if (ConstantValueMap::HasShape(n->input(0)->debugName())) {
    auto shape_size_0 =
        ConstantValueMap::GetShape(n->input(0)->debugName()).value();
    if (shape_size_0.rank().has_value()) {
      auto input0_shape_value = shape_size_0.sizes().value();
      auto valid = true;
      if (opset_version >= 10) {
        valid = ConstantValueMap::HasValue(n->input(1)->debugName()) &&
            ConstantValueMap::HasValue(n->input(2)->debugName());
        for (auto input_idx = 3; input_idx < 5; ++input_idx) {
          if (n->inputs().size() > input_idx) {
            valid = valid &&
                ConstantValueMap::HasValue(n->input(input_idx)->debugName());
          }
        }
      }
      if (!valid) {
        if (ConstantValueMap::HasRank(n->input(0)->debugName())) {
          auto rank =
              ConstantValueMap::GetRank(n->input(0)->debugName()).value();
          UpdateRank(n->output(), rank);
        }
        return;
      }

      std::vector<int64_t> start_vector;
      std::vector<int64_t> end_vector;
      std::vector<int64_t> axes_vector(input0_shape_value.size(), 0);
      for (const auto i : c10::irange(input0_shape_value.size())) {
        axes_vector[i] = i;
      }
      std::vector<int64_t> step_vector;

      if (opset_version < 10) {
        start_vector = n->is(attr::starts);
        end_vector = n->is(attr::ends);
        if (n->hasAttributeS("axes")) {
          axes_vector = n->is(attr::axes);
        }
      } else {
        start_vector = ConstantValueMap::GetValueInto1DInt64Vector(
            n->input(1)->debugName());
        end_vector = ConstantValueMap::GetValueInto1DInt64Vector(
            n->input(2)->debugName());
        if (n->inputs().size() > 3) {
          axes_vector = ConstantValueMap::GetValueInto1DInt64Vector(
              n->input(3)->debugName());
        }
        if (n->inputs().size() > 4) {
          step_vector = ConstantValueMap::GetValueInto1DInt64Vector(
              n->input(4)->debugName());
        }
      }

      if (step_vector.empty()) {
        step_vector = std::vector<int64_t>(axes_vector.size(), 1);
      }

      auto final_shape = ComputeShapeForSlice(
          input0_shape_value,
          start_vector,
          end_vector,
          axes_vector,
          step_vector);
      UpdateShape(n->output(), final_shape);
    }
  }
}

void ProcessTimeSeriesNode(Node* n) {
  auto input0_shape = ConstantValueMap::GetShape(n->input(0)->debugName());
  auto input1_shape = ConstantValueMap::GetShape(n->input(1)->debugName());
  if (!(input0_shape.has_value() && input1_shape.has_value())) {
    return;
  }
  auto input0_shape_value = input0_shape.value().sizes();
  auto input1_shape_value = input1_shape.value().sizes();
  c10::ShapeSymbol seq_length;
  c10::ShapeSymbol num_directions;
  c10::ShapeSymbol batch_size;
  c10::ShapeSymbol hidden_size;
  if (input0_shape_value.has_value()) {
    seq_length = input0_shape_value.value()[0];
    batch_size = input0_shape_value.value()[1];
  }

  if (input1_shape_value.has_value()) {
    num_directions = input1_shape_value.value()[0];
    if (input1_shape_value.value()[1].is_static()) {
      auto input1_value = input1_shape_value.value()[1].static_size();
      switch (n->kind()) {
        case ::c10::onnx::RNN:
          hidden_size = c10::ShapeSymbol::fromStaticSize(input1_value);
          break;
        case ::c10::onnx::LSTM:
          hidden_size = c10::ShapeSymbol::fromStaticSize(input1_value / 4);
          break;
        case ::c10::onnx::GRU:
          hidden_size = c10::ShapeSymbol::fromStaticSize(input1_value / 3);
          break;
        default:
          throw std::runtime_error(
              std::string() + "This is not a valid TimeSeries Node with type " +
              n->kind().toDisplayString());
      }
    } else {
      hidden_size = c10::ShapeSymbol::newSymbol();
    }
  }

  if (n->outputs().size() > 1) {
    std::vector<c10::ShapeSymbol> final_shape = {
        seq_length, num_directions, batch_size, hidden_size};
    UpdateShape(n->output(0), c10::SymbolicShape(final_shape));
  }
  for (size_t idx = 2; idx < 4; ++idx) {
    if (n->outputs().size() > idx) {
      std::vector<c10::ShapeSymbol> final_shape = {
          num_directions, batch_size, hidden_size};
      UpdateShape(n->output(idx - 1), c10::SymbolicShape(final_shape));
    }
  }
}

// As an addition to onnx shape inference, this function leverages constant
// folding and a per-Op based process to update rank/shape for the graph, also
// it update ConstantValueMap accordingly.
void ComputeConstant(Node* n, int opset_version) {
  if (n->kind() == ::c10::onnx::Constant) {
    if (n->kindOf(attr::value) == AttributeKind::t) {
      at::Tensor const_val = n->t(attr::value);
      at::Tensor const_val_copy =
          at::empty(const_val.sizes(), const_val.options());
      const_val_copy.copy_(const_val);
      ConstantValueMap::SetValue(n->output()->debugName(), const_val_copy);
    }
    return;
  }
  auto only_rank_available = false;
  size_t rank = 0;

  // Constant folding.
  auto const_fold_val = ComputeConstantFolding(n, opset_version);
  if (const_fold_val.has_value()) {
    at::Tensor const_fold_val_copy = at::empty(
        const_fold_val.value().sizes(), const_fold_val.value().options());
    const_fold_val_copy.copy_(const_fold_val.value());
    ConstantValueMap::SetValue(n->output()->debugName(), const_fold_val_copy);
    UpdateShapeFromVector(n->output(), const_fold_val_copy.sizes().vec());
    return;
  }

  switch (n->kind()) {
    case ::c10::onnx::Shape: {
      auto input_shape =
          ConstantValueMap::GetShapeInto1DInt64Vector(n->input()->debugName());
      if (input_shape.has_value()) {
        auto shape_value = input_shape.value();
        // TODO: getDevice() ?
        auto options = c10::TensorOptions().dtype(at::kLong).device(at::kCPU);
        auto shape_value_size = static_cast<int64_t>(shape_value.size());
        auto f =
            at::from_blob(shape_value.data(), {shape_value_size}, at::kLong)
                .to(at::kCPU);
        // Need copy here
        at::Tensor f_copy = at::empty({shape_value_size}, options);
        f_copy.copy_(f);
        ConstantValueMap::SetValue(n->output()->debugName(), f_copy);
      }
      break;
    }
    case ::c10::onnx::Reshape: {
      ProcessReshapeNode(n);
      break;
    }
    case ::c10::onnx::Gather: {
      if (ConstantValueMap::HasRank(n->input(0)->debugName()) &&
          ConstantValueMap::HasRank(n->input(1)->debugName())) {
        auto rank_0 =
            ConstantValueMap::GetRank(n->input(0)->debugName()).value();
        auto rank_1 =
            ConstantValueMap::GetRank(n->input(1)->debugName()).value();
        only_rank_available = true;
        rank = rank_0 + rank_1 - 1;
      }
      break;
    }
    case ::c10::onnx::Transpose: {
      if (n->hasAttributeS("perm")) {
        auto perm_v = n->is(attr::perm);
        rank = perm_v.size();
        auto is_default_perm = false;
        if (rank == 2 && perm_v[0] == 1 && perm_v[1] == 0) {
          is_default_perm = true;
        }
        auto shape_updated = false;
        if (ConstantValueMap::HasShape(n->input(0)->debugName())) {
          auto shape_size_0 =
              ConstantValueMap::GetShape(n->input(0)->debugName())
                  .value()
                  .sizes();
          if (shape_size_0.has_value()) {
            auto shape_vector_0 = shape_size_0.value();
            std::vector<::c10::ShapeSymbol> final_shape_vector(
                shape_vector_0.size(), ::c10::ShapeSymbol());
            if (is_default_perm) {
              std::reverse_copy(
                  std::begin(shape_vector_0),
                  std::end(shape_vector_0),
                  std::begin(final_shape_vector));
            } else {
              for (auto i = 0; i < shape_vector_0.size(); i++) {
                final_shape_vector[i] = shape_vector_0[perm_v[i]];
              }
            }
            ::c10::SymbolicShape final_shape(final_shape_vector);
            UpdateShape(n->output(), final_shape);
            shape_updated = true;
          }
        }
        if (!shape_updated) {
          if (!is_default_perm) {
            only_rank_available = true;
          } else if (ConstantValueMap::HasRank(n->input(0)->debugName())) {
            rank = ConstantValueMap::GetRank(n->input(0)->debugName()).value();
            only_rank_available = true;
          }
        }
      }
      break;
    }
    case ::c10::onnx::ConstantOfShape: {
      if (ConstantValueMap::HasValue(n->input()->debugName())) {
        auto shape_temp = ConstantValueMap::GetValueInto1DInt64Vector(
            n->input()->debugName());
        UpdateShapeFromVector(n->output(), shape_temp);
        if (!shape_temp.empty()) {
          if (n->hasAttributeS("value")) {
            auto value = n->t(attr::value).repeat(shape_temp);
            ConstantValueMap::SetValue(n->output()->debugName(), value);
          } else {
            auto options =
                c10::TensorOptions().dtype(at::kFloat).device(at::kCPU);
            auto value = at::full({1}, 0.0, options).repeat(shape_temp);
            ConstantValueMap::SetValue(n->output()->debugName(), value);
          }
        }
      }
      break;
    }
    case ::c10::onnx::Expand: {
      if (ConstantValueMap::HasShape(n->input(0)->debugName())) {
        auto input0_shape_size =
            ConstantValueMap::GetShape(n->input(0)->debugName())
                .value()
                .sizes();
        if (input0_shape_size.has_value()) {
          auto input0_shape_value = input0_shape_size.value();
          if (ConstantValueMap::HasValue(n->input(1)->debugName())) {
            auto shape_temp = ConstantValueMap::GetValueInto1DInt64Vector(
                n->input(1)->debugName());
            auto final_shape =
                ComputeShapeFromExpand(input0_shape_value, shape_temp);
            if (final_shape.has_value()) {
              UpdateShape(n->output(), final_shape.value());
            }
          }
        }
      }
      break;
    }
    case ::c10::onnx::NonZero: {
      if (ConstantValueMap::HasRank(n->input()->debugName())) {
        auto rank = ConstantValueMap::GetRank(n->input()->debugName()).value();
        std::vector<c10::ShapeSymbol> dims;
        dims.emplace_back(
            c10::ShapeSymbol::fromStaticSize(static_cast<int64_t>(rank)));
        auto input_node = n->input()->node();
        if (input_node->kind() == ::c10::onnx::ConstantOfShape) {
          if (input_node->hasAttributeS("value")) {
            auto value =
                input_node->t(attr::value).toType(at::ScalarType::Float);
            auto value_a = value.accessor<float, 1>();
            if (value_a.size(0) == 1 && std::abs(value_a[0]) > 1e-6) {
              if (ConstantValueMap::HasShape(n->input()->debugName())) {
                auto shape_size_0 =
                    ConstantValueMap::GetShape(n->input()->debugName()).value();
                if (shape_size_0.isComplete()) {
                  auto shape_vector_0 = shape_size_0.sizes().value();
                  int64_t num_elements = 1;
                  for (auto cur_dim : shape_vector_0) {
                    num_elements *= cur_dim.static_size();
                  }
                  dims.emplace_back(c10::ShapeSymbol::fromStaticSize(
                      static_cast<int64_t>(num_elements)));
                }
              }
            }
          }
        }
        if (dims.size() == 1) {
          dims.emplace_back(c10::ShapeSymbol::newSymbol());
        }
        c10::SymbolicShape shape_v(dims);
        UpdateShape(n->output(), shape_v);
      }
      break;
    }
    case ::c10::onnx::RNN:
    case ::c10::onnx::LSTM:
    case ::c10::onnx::GRU: {
      ProcessTimeSeriesNode(n);
      break;
    }
    case ::c10::onnx::Slice: {
      ProcessSliceNode(n, opset_version);
      break;
    }
    case ::c10::onnx::Tile: {
      if (ConstantValueMap::HasShape(n->input(0)->debugName())) {
        auto input0_shape_size =
            ConstantValueMap::GetShape(n->input(0)->debugName())
                .value()
                .sizes();
        if (input0_shape_size.has_value()) {
          auto input0_shape_value = input0_shape_size.value();
          if (ConstantValueMap::HasValue(n->input(1)->debugName())) {
            auto shape_temp = ConstantValueMap::GetValueInto1DInt64Vector(
                n->input(1)->debugName());
            auto final_shape =
                ComputeShapeFromTile(input0_shape_value, shape_temp);
            if (final_shape.has_value()) {
              UpdateShape(n->output(), final_shape.value());
            }
          }
        }
      }
      break;
    }
    default: {
      break;
    }
  }
  if (n->outputs().size() > 1 ||
      ConstantValueMap::HasShape(n->output(0)->debugName())) {
    return;
  }
  if (only_rank_available) {
    UpdateRank(n->output(), rank);
  }
}

bool IsListConstructIntType(const Value* v) {
  if (v->node()->kind() == prim::ListConstruct) {
    auto listType = v->node()->output()->type();
    auto containedType = listType->containedTypes().at(0);
    if (containedType == IntType::get()) {
      return true;
    }
  }
  return false;
}

void ProcessConstantValueMap(Node* n, int opset_version) {
  // Update ConstantValueMap on node outputs from onnx shape inference
  // For outputs, only update static shapes. For input, we update symbolic
  // shapes also. ONNX If can have different types on different branches, skip
  // here.
  for (auto i = 0; i < n->outputs().size(); i++) {
    if (TensorTypePtr output_type = n->output(i)->type()->cast<TensorType>()) {
      if (output_type->dim().has_value()) {
        size_t rank = static_cast<size_t>(output_type->dim().value());
        ConstantValueMap::SetRank(n->output(i)->debugName(), rank);
        auto shape = output_type->symbolic_sizes();
        if (shape.isComplete()) {
          UpdateShape(n->output(i), shape);
        }
      }
    }
  }
  // Update ConstantValueMap on node inputs from onnx shape inference.
  // ListConstruct is handled here (we only consider IntType, not TensorType) ,
  // no need to have a per-op based process.
  for (auto i = 0; i < n->inputs().size(); i++) {
    if (TensorTypePtr input_type = n->input(i)->type()->cast<TensorType>()) {
      if (input_type->dim().has_value()) {
        size_t rank = static_cast<size_t>(input_type->dim().value());
        ConstantValueMap::SetRank(n->input(i)->debugName(), rank);
        auto shape = input_type->symbolic_sizes();
        if (!ConstantValueMap::HasShape(n->input(i)->debugName())) {
          UpdateShape(n->input(i), shape);
        }
      }
    } else if (IsListConstructIntType(n->input(i))) {
      auto lc_node = n->input(i)->node();
      auto rank = lc_node->inputs().size();
      auto lc_vector_optional = GetValueFromListConstructNode(lc_node);
      if (lc_vector_optional.has_value()) {
        auto lc_vector = lc_vector_optional.value();
        auto options = c10::TensorOptions().dtype(at::kLong).device(at::kCPU);
        auto lc_vector_size = static_cast<int64_t>(lc_vector.size());
        auto f = at::from_blob(lc_vector.data(), {lc_vector_size}, at::kLong)
                     .to(at::kCPU);
        // Need copy here
        at::Tensor f_copy = at::empty({lc_vector_size}, options);
        f_copy.copy_(f);
        ConstantValueMap::SetValue(n->input(i)->debugName(), f_copy);
        UpdateShapeFromVector(n->input(i), {lc_vector_size});
      } else {
        UpdateShapeFromVector(n->input(i), {static_cast<int64_t>(rank)});
      }
    }
  }
  // Additional logic to update the graph and ConstantValueMap
  ComputeConstant(n, opset_version);
}

// Any additional post process that are specific to individual node kind.
void SpecialPostProcess(Node* n) {
  switch (n->kind()) {
    case ::c10::onnx::If: {
      if (!IsBlockReturnTypeSame(n) && IsStaticConditionONNX(n)) {
        auto cond = ConditionValueONNX(n);
        auto block_idx = cond ? 0 : 1;
        for (size_t i = 0; i < n->outputs().size(); i++) {
          n->outputs()[i]->setType(
              n->blocks()[block_idx]->outputs()[i]->type());
        }
      }
      break;
    }
    case ::c10::onnx::SequenceInsert: {
      // Special case when input sequence to SequenceInsert is empty.
      // onnx Sequence type requires element type to be set.
      // If the list to insert is empty, we set the elem type by
      // looking at the tensor being inserted.
      auto list_node = n->input(0)->node();
      // NOLINTNEXTLINE(clang-analyzer-deadcode.DeadStores)
      auto t_node = n->input(1)->node();
      if (!list_node || list_node->kind() != prim::ListConstruct ||
          list_node->inputs().size() != 0) {
        break;
      }

      if (TensorTypePtr t_type = n->input(1)->type()->cast<TensorType>()) {
        if (t_type->scalarType()) {
          n->output()->setType(ListType::create(t_type));
        }
      }
      break;
    }
  }
}

void UpdateOutputTypeByONNXProto(
    Node* n,
    Node* clone_node,
    const onnx::ModelProto& model_proto,
    SymbolDimMap& symbol_map) {
  // NOLINTNEXTLINE(performance-unnecessary-copy-initialization)
  auto graph_proto = model_proto.graph();

  // get data from value_info and updated original graph.
  auto updateNodeOutputsByONNXValueInfo =
      [&](const onnx::ValueInfoProto& v_info) {
        for (size_t i = 0; i < n->outputs().size(); ++i) {
          if (clone_node->output(i)->debugName() == v_info.name()) {
            UpdateTorchValueByOnnxValueInfo(n->output(i), v_info, symbol_map);
          }
        }
      };

  // Check graph outputs for inferred shapes.
  for (size_t i = 0; i < graph_proto.output_size(); ++i) {
    updateNodeOutputsByONNXValueInfo(graph_proto.output(i));
  }

  // Check value_infos for inferred shapes.
  for (size_t i = 0; i < graph_proto.value_info_size(); ++i) {
    updateNodeOutputsByONNXValueInfo(graph_proto.value_info(i));
  }
}

void FetchBlockInputMetadataFromParent(Block* b) {
  auto n = b->owningNode();
  if (nullptr != n && n->kind() == ::c10::onnx::Loop) {
    // Copy node input metadata to subgraph input.
    for (size_t i = 0; i < n->inputs().size(); ++i) {
      b->inputs().at(i)->setType(n->inputs().at(i)->type());
    }
  }
}

void ONNXShapeTypeInference(
    Block* b,
    const ParamMap& params_dict,
    int opset_version) {
  FetchBlockInputMetadataFromParent(b);
  auto valsToParamsMap = buildValueToParamsMap(b, params_dict);
  for (auto const& it : valsToParamsMap) {
    auto key = it.first;
    auto value = it.second;
    if (key->node()->kind() == prim::Param) {
      if (value.second.isTensor()) {
        ConstantValueMap::SetValue(value.first, value.second.toTensor());
      }
    } else if (key->node()->kind() == ::c10::onnx::Constant) {
      at::Tensor const_val = key->node()->t(attr::value);
      at::Tensor const_val_copy =
          at::empty(const_val.sizes(), const_val.options());
      const_val_copy.copy_(const_val);
      ConstantValueMap::SetValue(value.first, const_val_copy);
    } else {
      throw std::runtime_error(
          "ONNXShapeTypeInference - Unsupported kind of constant node found.");
    }
  }
  for (auto n : b->nodes()) {
    for (auto subblock : n->blocks()) {
      ONNXShapeTypeInference(subblock, params_dict, opset_version);
    }
    ONNXShapeTypeInference(n, params_dict, opset_version);
  }
}

} // namespace

void ONNXShapeTypeInference(
    Node* n,
    const ParamMap& params_dict,
    int opset_version) {
  GRAPH_UPDATE(
      "Running ONNX shape inference for node: ", n->kind().toDisplayString());
  if (!IsSupportedNode(n)) {
    return;
  }
  // Create a Graph containing only the single node n.
  // This graph is later converted to ONNX to run shape inference.
  auto n_graph = std::make_shared<Graph>();
  auto clone_node = CloneNodeToGraph(n, n_graph, params_dict, opset_version);
  n_graph->insertNode(clone_node);

  // Register all node outputs as graph outputs.
  for (auto output : clone_node->outputs()) {
    n_graph->registerOutput(output);
  }

  // Use scalar_type_analysis without low precision cast
  ScalarTypeAnalysisForONNX(n_graph, false, opset_version);

  GRAPH_DEBUG("Original torch graph: ", n->owningGraph()->toString());
  GRAPH_DEBUG(
      "Cloned torch graph to run shape inference: ", n_graph->toString());

  if (IsGraphValidForInference(n_graph)) {
    // TODO: Some ops have conversion happen at Peephole pass.
    //       The conversion here is incomplete for these ops.
    //       e.g: ListConstruct, ListUnpack, etc.
    std::shared_ptr<onnx::ModelProto> model_proto;
    SymbolDimMap symbol_map;
    ConvertGraphToONNXProto(n_graph, model_proto, symbol_map, opset_version);
    GRAPH_DEBUG(
        "ONNX graph to run shape inference: ", prettyPrint(*model_proto));

    // infer shape
    try {
      onnx::shape_inference::InferShapes(*model_proto);
      UpdateOutputTypeByONNXProto(n, clone_node, *model_proto, symbol_map);
    } catch (std::runtime_error& ex) {
      // TODO: include this as warning once we have a more consolidated warning
      // system.
      GRAPH_DEBUG(
          "ONNX shape inference fails with: ",
          ex.what(),
          " on graph: ",
          n_graph->toString());
      // NOLINTNEXTLINE(modernize-avoid-c-arrays,cppcoreguidelines-avoid-c-arrays)
      const char shape_err[] = "ShapeInferenceError";
      // NOLINTNEXTLINE(modernize-avoid-c-arrays,cppcoreguidelines-avoid-c-arrays)
      const char type_err[] = "TypeInferenceError";
      // NOLINTNEXTLINE(modernize-use-nullptr)
      if ((strstr(ex.what(), shape_err) == NULL) &&
          // NOLINTNEXTLINE(modernize-use-nullptr)
          (strstr(ex.what(), type_err) == NULL))
        throw;
    }
    GRAPH_DEBUG(
        "ONNX graph after shape inference: ", prettyPrint(*model_proto));
  }

  SpecialPostProcess(n);
  ProcessConstantValueMap(n, opset_version);
  GRAPH_DEBUG(
      "Torch graph after shape inference:", n->owningGraph()->toString());
}

void ONNXSetDynamicInputShape(
    std::shared_ptr<Graph>& graph,
    const std::unordered_map<
        std::string,
        std::unordered_map<int64_t, std::string>>& dynamic_axes,
    const std::vector<std::string>& input_names) {
  GRAPH_UPDATE("ONNX set dynamic input shape.");
  GRAPH_UPDATE("dynamic axes tensor names:", [&]() {
    std::vector<std::string> res(dynamic_axes.size());
    std::transform(
        dynamic_axes.begin(), dynamic_axes.end(), res.begin(), [](auto pair) {
          return pair.first;
        });
    return res;
  }());

  std::map<std::string, ::c10::ShapeSymbol> name_to_sym;

  for (int i = 0; i < input_names.size(); ++i) {
    auto input_name = input_names[i];
    if (dynamic_axes.find(input_name) != dynamic_axes.end()) {
      auto axes_names = dynamic_axes.find(input_name)->second;
      TORCH_INTERNAL_ASSERT(i < graph->inputs().size());
      auto input_tensor_type = graph->inputs()[i]->type()->cast<TensorType>();
      if (!input_tensor_type) {
        continue;
      }

      auto shape_ref = input_tensor_type->symbolic_sizes().sizes();
      TORCH_CHECK(
          shape_ref.has_value(), "Input tensor shape should have value.");
      auto shape = shape_ref.value();

      // NOLINTNEXTLINE(performance-for-range-copy)
      for (auto pair : axes_names) {
        auto axis = pair.first;
        auto name = pair.second;
        if (name_to_sym.find(name) == name_to_sym.end()) {
          name_to_sym[name] = ::c10::ShapeSymbol::newSymbol();
        }
        TORCH_CHECK(
            axis < shape.size(),
            "Dynamic shape axis should be no more than the shape dimension for ",
            name);
        shape[axis] = name_to_sym[name];
      }

      graph->inputs()[i]->setType(
          input_tensor_type->withSymbolicShapes(::c10::SymbolicShape(shape)));
    }
  }
}

bool HasSequenceTypeOutput(Node* node) {
  if (node->kind() == ::c10::onnx::SplitToSequence ||
      node->kind() == ::c10::onnx::SequenceInsert ||
      node->kind() == ::c10::onnx::SequenceEmpty ||
      node->kind() == ::c10::onnx::SequenceErase ||
      node->kind() == ::c10::onnx::SequenceConstruct ||
      node->kind() == ::c10::onnx::Loop || node->kind() == ::c10::onnx::If)
    return true;
  return false;
}

void ONNXUpdateTypeFromTensor(
    Value* graph_output,
    const at::Tensor& output,
    bool onnx_shape_inference) {
  if (onnx_shape_inference) {
    graph_output->setType(
        MergeInferredType(TensorType::create(output), graph_output->type()));
  } else {
    graph_output->inferTypeFrom(output);
  }
}

// Recursively look into elements in `output_obj`, and assign shape/type info
// into flattened graph outputs. `outputs_index` is passed in to point to the
// current index in flattened graph outputs. The updated `outputs_index` is
// returned at the end of the function.
size_t ONNXAssignOutputShape(
    std::shared_ptr<Graph>& graph,
    size_t outputs_index,
    PyObject* output_obj,
    bool onnx_shape_inference) {
  auto index_check = [&]() {
    TORCH_INTERNAL_ASSERT(
        outputs_index >= 0 && outputs_index <= graph->outputs().size(),
        "Incorrect number of elements provided as example outputs.");
  };

  index_check();

  if (THPVariable_Check(output_obj)) {
<<<<<<< HEAD
=======
    // NOLINTNEXTLINE(performance-unnecessary-copy-initialization)
>>>>>>> ec502873
    at::Tensor var = THPVariable_Unpack(output_obj);
    ONNXUpdateTypeFromTensor(
        graph->outputs().at(outputs_index), var, onnx_shape_inference);
    outputs_index++;
  } else if (PyTuple_Check(output_obj)) {
    size_t tuple_len = PyTuple_GET_SIZE(output_obj);
    for (size_t i = 0; i < tuple_len; ++i) {
      outputs_index = ONNXAssignOutputShape(
          graph,
          outputs_index,
          PyTuple_GET_ITEM(output_obj, i),
          onnx_shape_inference);
    }
  } else if (PyList_Check(output_obj)) {
    size_t list_len = PyList_GET_SIZE(output_obj);
    if (HasSequenceTypeOutput(graph->outputs().at(outputs_index)->node())) {
      if (list_len > 0) {
        auto list_elem = PyList_GET_ITEM(output_obj, 0);
        TORCH_INTERNAL_ASSERT(THPVariable_Check(list_elem));
        auto& var = THPVariable_Unpack(list_elem);
        for (size_t i = 1; i < list_len; ++i) {
          list_elem = PyList_GET_ITEM(output_obj, i);
          TORCH_INTERNAL_ASSERT(THPVariable_Check(list_elem));
          auto& new_var = THPVariable_Unpack(list_elem);
          TORCH_CHECK(
              var.scalar_type() == new_var.scalar_type(),
              "Unsupported sequence type in model outputs. ONNX supports sequences of elements of the same data type.");
        }
        auto elem_type = graph->outputs()
                             .at(outputs_index)
                             ->type()
                             ->castRaw<ListType>()
                             ->getElementType()
                             ->cast<TensorType>();
        elem_type = elem_type->withScalarType(var.scalar_type());
        graph->outputs()
            .at(outputs_index)
            ->setType(MergeInferredType(
                graph->outputs().at(outputs_index)->type(),
                ListType::create(elem_type)));
      } else {
        graph->outputs()
            .at(outputs_index)
            ->setType(graph->outputs().at(outputs_index)->type());
      }
      outputs_index++;
    } else {
      // When torch output is a list type, but ONNX node is not a
      // sequence type. Like prim::ListConstruct
      for (size_t i = 0; i < list_len; ++i) {
        outputs_index = ONNXAssignOutputShape(
            graph,
            outputs_index,
            PyList_GET_ITEM(output_obj, i),
            onnx_shape_inference);
      }
    }
  } else if (PyDict_Check(output_obj)) {
    // Support for dict data type is limited to fixed size dictionaries in
    // ONNX.
    // Dictionary values are unrolled and keys are not preserved.
    auto unrolled_dict =
        py::reinterpret_borrow<py::list>(PyDict_Items(output_obj));
    TORCH_INTERNAL_ASSERT(PyList_Check(unrolled_dict.ptr()));
    for (size_t i = 0; i < unrolled_dict.size(); ++i) {
      outputs_index = ONNXAssignOutputShape(
          graph,
          outputs_index,
          PyList_GET_ITEM(unrolled_dict.ptr(), i),
          onnx_shape_inference);
    }
  } else if (THPUtils_checkString(output_obj)) {
    // Ignore string, since they are not supported as output in ONNX.
  } else {
    std::string msg =
        "Only tuples, lists and Variables are supported as JIT inputs/outputs. "
        "Dictionaries and strings are also accepted, but their usage is not "
        "recommended. Here, received an input of unsupported type: ";
    msg += THPUtils_typename(output_obj);
    throw std::runtime_error(msg);
  }

  index_check();

  return outputs_index;
}

void ONNXAssignOutputShape(
    std::shared_ptr<Graph>& graph,
    at::ArrayRef<at::Tensor> outputs,
    const python::IODescriptor& desc,
    bool onnx_shape_inference) {
  size_t outputs_index = 0;
  PyObject* py_obj = unflatten(outputs, desc);
  TORCH_INTERNAL_ASSERT(PyTuple_Check(py_obj));

  outputs_index =
      ONNXAssignOutputShape(graph, outputs_index, py_obj, onnx_shape_inference);

  TORCH_INTERNAL_ASSERT(
      outputs_index == graph->outputs().size(),
      "Incorrect number of elements provided as example outputs.");

  Py_DECREF(py_obj);
}

void ONNXShapeTypeInference(
    std::shared_ptr<Graph>& graph,
    const ParamMap& params_dict,
    int opset_version) {
  ConstantValueMap::ClearMaps();
  ONNXShapeTypeInference(graph->block(), params_dict, opset_version);
}

} // namespace jit
} // namespace torch<|MERGE_RESOLUTION|>--- conflicted
+++ resolved
@@ -1405,10 +1405,7 @@
   index_check();
 
   if (THPVariable_Check(output_obj)) {
-<<<<<<< HEAD
-=======
     // NOLINTNEXTLINE(performance-unnecessary-copy-initialization)
->>>>>>> ec502873
     at::Tensor var = THPVariable_Unpack(output_obj);
     ONNXUpdateTypeFromTensor(
         graph->outputs().at(outputs_index), var, onnx_shape_inference);
