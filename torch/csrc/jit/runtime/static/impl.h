#pragma once

#include <ATen/core/interned_strings.h>
#include <ATen/core/ivalue.h>
#include <c10/core/CPUAllocator.h>
#include <torch/csrc/jit/api/module.h>
#include <torch/csrc/jit/ir/ir.h>
#include <torch/csrc/jit/passes/constant_propagation.h>
#include <torch/csrc/jit/passes/freeze_module.h>
#include <torch/csrc/jit/passes/inliner.h>

namespace torch {
namespace jit {

struct TORCH_API StaticModuleOptions {
  bool cleanup_activations{true};
  // to batch allocate (deallocate) tensor storage for all non-escaping
  // temporary tensors
  bool enable_out_variant{true};
  // to reuse tensor storage for tensors whose live-range do not overlap to
  // reduce memory footprint (enable_out_variant must be true)
  bool optimize_memory{true};
  // to batch allocate tensor storage for output tensors of the
  // graph, where storage is deallocated outside static runtime
  // (enable_out_variant must be true)
  bool optimize_graph_output_memory{false};
};

/// The static runime supports two execution modes.
///
/// Mode 1: single-threaded with no parallelism except for intra-op parallelism
/// For this mode, you can do either:
/// @code
///   // m is a TorchScript module
///   auto module = StaticModule(m, opts);
///   auto output = module(args, kwargs);
/// @endcode
///
/// or
///
/// @code
///   // g is the TorchScript graph
///   auto module = StaticModule(g, opts);
///   auto output = module(args, kwargs);
/// @endcode
///
/// Mode 2: similar to data parallelism, run the same model for different inputs
/// on different threads at the same time.
/// You should have one StaticModule per model, and one StaticRuntime instance
/// per running thread. To avoiding creating StaticRuntimes on the fly, use a
/// synchronized stack (i.e. boost::lockfree::stack) to cache all the
/// StaticRuntime instances in your code.
/// @code
///   // initialization
///   auto module = std::make_shared<StaticModule>(m, opts);
///
///   // 128 is good for most cases. Pick a number that works for you
///   boost::lockfree::stack<std::shared_ptr<StaticRuntime>,
///     boost::lockfree::fixed_sized<true>> pool(128);
///
///   // inference
///   std::shared_ptr<StaticRuntime> runtime = nullptr;
///   pool.pop(runtime);
///   if (!runtime) {
///     // holds a reference to the underlying module
///     // but does its own memory management
///     runtime = std::make_shared<StaticRuntime>(*module);
///   }
///   auto output = runtime(args, kwargs);
///   pool.push(runtime);
/// @endcode
///

class MemoryPlanner;
class ProcessedNode;
class StaticRuntime;
class TORCH_API StaticModule {
 public:
  explicit StaticModule(
      std::shared_ptr<torch::jit::Graph> g,
      const StaticModuleOptions& opts = StaticModuleOptions());

  explicit StaticModule(
      const torch::jit::Module& m,
      const StaticModuleOptions& opts = StaticModuleOptions());

  typedef enum {
    CONSTANT_VALUE = -2, // VALUE nodes defined by prim::Constant
    INPUT_VALUE = -1, // VALUE nodes representing graph inputs
  } VALUE_KIND;

 private:
  explicit StaticModule(
      std::pair<
          std::shared_ptr<torch::jit::Graph>,
          c10::optional<c10::FunctionSchema>> graph_and_schema,
      const StaticModuleOptions& opts);

  // for <kind, idx>
  //   if kind == CONSTANT_KIND: map to constants_[idx]
  //   if kind == INPUT_KIND: map to inputs_[idx]
  //   otherwise: map to nodes_[kind].outputs()[idx]
  using DefInfo = std::pair<int, int>;

 public:
  std::vector<at::Tensor> operator()(const std::vector<at::Tensor>& inps);

  // This interface only works if StaticModule was initialized
  // with a TorchScript module, otherwise use the above interface
  c10::IValue operator()(
      const std::vector<c10::IValue>& args,
      const std::unordered_map<std::string, c10::IValue>& kwargs);

  const Graph& graph() const {
    return *graph_;
  }

  const StaticModuleOptions& opts() const;
  size_t num_inputs() const;
  size_t num_outputs() const;

  inline const std::unordered_map<int, std::vector<DefInfo>>& index_map()
      const {
    return node_inputs_ssa_def_map_;
  }

  inline const std::vector<DefInfo>& output_indices() const {
    return output_ssa_defs_;
  }

  inline const std::vector<IValue>& constants() const {
    return constants_;
  }

  inline const std::vector<ProcessedNode>& nodes() const {
    return nodes_;
  }

  inline const c10::optional<c10::FunctionSchema>& schema() const {
    return schema_;
  }

  inline const std::unordered_map<const Value*, std::vector<const Value*>>&
  values_share_same_storage() const {
    return value_to_same_storage_values_;
  }

  inline const std::unordered_set<const Value*>& external_values() const {
    return external_values_;
  }

  StaticRuntime& runtime();

 private:
  // Static runtime states
  StaticModuleOptions opts_;
  std::unique_ptr<StaticRuntime> cached_runtime_;
  // IValue table (defined by prim::Constant nodes)
  std::vector<IValue> constants_;
  // a vector of ssa_defs corresponding to graph->outputs()
  std::vector<DefInfo> output_ssa_defs_;
  // map a node idx (in graph order) to a vector of ssa_defs for node inputs
  std::unordered_map<int, std::vector<DefInfo>> node_inputs_ssa_def_map_;
  // The nodes we need to run
  std::vector<ProcessedNode> nodes_;
  // map a value to the set of values that may share the same storage with it
  std::unordered_map<const Value*, std::vector<const Value*>>
      value_to_same_storage_values_;
  // values whose live-time exceeds that of running one inference (e.g., input,
  // output, prim::Constants, and their aliases)
  std::unordered_set<const Value*> external_values_;

  // Original input
  std::shared_ptr<torch::jit::Graph> graph_;
  c10::optional<c10::FunctionSchema> schema_;
};

class TORCH_API StaticRuntime {
 public:
  explicit StaticRuntime(const StaticModule& sm);

  std::vector<at::Tensor> operator()(const std::vector<at::Tensor>& inps);

  // This interface only works if StaticModule was initialized
  // with a TorchScript module, otherwise use the above interface
  c10::IValue operator()(
      const std::vector<c10::IValue>& args,
      const std::unordered_map<std::string, c10::IValue>& kwargs);

  void benchmark(
      const std::vector<c10::IValue>& args,
      const std::unordered_map<std::string, c10::IValue>& kwargs,
      const int warmup_runs,
      const int main_runs);

  float benchmark_model(
      const std::vector<c10::IValue>& args,
      const std::unordered_map<std::string, c10::IValue>& kwargs,
      const int warmup_runs,
      const int main_runs);

  struct IndividualMetrics {
    float setup_time{0.0};
    float memory_alloc_time{0.0};
    float memory_dealloc_time{0.0};
    float output_dealloc_time{0.0};
    float total_time{0.0};
    std::vector<float> time_per_node;
    std::unordered_map<std::string, float> time_per_node_type;
    std::unordered_map<std::string, float> percent_per_node_type;
    std::unordered_map<std::string, int> instances_per_node_type;
  };

  IndividualMetrics benchmark_individual_ops(
      const std::vector<c10::IValue>& args,
      const std::unordered_map<std::string, c10::IValue>& kwargs,
      const int warmup_runs,
      const int main_runs);

  // Input is readwrite
  IValue& Input(size_t i) {
    DCHECK(i < inputs_.size());
    return inputs_[i];
  }

  // Output is readonly. The writing process happens inside ProcessedNodes
  const IValue& Output(size_t i) const {
    DCHECK(i < outputs_.size());
    return *outputs_[i];
  }

  const std::vector<IValue*> outputs() const {
    return outputs_;
  }

  inline const std::vector<ProcessedNode>& nodes() const {
    return nodes_;
  }

  inline std::vector<ProcessedNode>& nodes() {
    return nodes_;
  }

  const Graph& graph() const {
    return static_module_.graph();
  }

  void check_for_memory_leak(bool output_returned = true);

 private:
  // Memory planning is only enabled if sm->opts().cleanup_activations is true.
  // Otherwise, the memory used by activations is cached inside the static
  // runtime.
  std::unique_ptr<MemoryPlanner> planner_;
  std::vector<IValue> inputs_;
  std::vector<IValue*> outputs_;
  const StaticModule& static_module_;
  std::vector<ProcessedNode> nodes_;
};

/// There are three types of ops in a processed graph in Static Runtime:
///   1. op with _out variant
///   2. view producing op
///   3. tensor producing op (could be replaced with type 1 by adding the _out
///      variant to Static Runtime)
/// The memory planner only manages tensors that are outputs of type 1 ops,
/// because type 2 ops don't incur memory allocation and for type 3, the output
/// tensors are allocated inside the operator and can't be directly managed by
/// memory planner.
///
/// Memory planner tries to minimize the number of memory allocations by
/// tracking the unique StorageImpls of the output tensors of ops with _out
/// variants. It tries to do this in several steps:
///   1. record the max memory usage for each StorageImpl at the end of each
///      iteration
///   2. in the next iteration, allocate the buffer for the max total usage and
///      compute the offset of each allocation with regard to the single memory
///      buffer, optionally reusing memory.  In the first iteration, we rely on
///      the default allocator for memory allocation.
///   3. free the buffer at the end of each iteration
/// Steps 1 and 3 are handled by `deallocate()`, and step 2 by `allocate()`.
/// Only models with simple output types are supported, i.e. None, Tensor or
/// List/Tuple of Tensors. Complex output types such as List of Lists are not
/// supported.

class MemoryPlanner {
 public:
  explicit MemoryPlanner(
      StaticRuntime* runtime,
      const std::unordered_map<const Value*, std::vector<const Value*>>&,
      const std::unordered_set<const Value*>& external_values,
      bool enable_out_variant,
      bool manage_graph_output_memory);

  void allocate();
  void deallocate();
  size_t total_managed() const {
    return managed_bytes_;
  }
  size_t total_reused_tensors() const {
    return reused_tensors_;
  }

 private:
  // ivalues created in one run but not managed by MemoryPlanner
  std::vector<IValue*> unmanaged_ivalues_;

  // each pair contains the size (in bytes) of data to be allocated
  // and a vector of Tensors that should be backed by that same data.
  // Thus, if memonger is disabled, all vectors are of size 1.
  std::vector<std::pair<size_t, std::vector<at::Tensor*>>> managed_tensors_;
  size_t managed_bytes_{0};
  size_t reused_tensors_{0};
  at::DataPtr buffer_; // allocated each time we call Run()

  // since output tensors are alive after one inference, their storage
  // is managed differently (e.g., deallocation happens at client side)
  // std::vector<std::pair<sizse_t, std::vector<at::Tensor*>>>
  //     managed_output_storage_;
  // size_t managed_output_bytes_{0};
  // size_t reused_output_tensors_{0};
  // at::DataPtr output_buffer_; // allocated each time we call Run()

  static size_t compute_aligned_tensor_size(size_t nbytes);
  static at::DataPtr allocate_buffer(size_t size);
};

// NOLINTNEXTLINE(cppcoreguidelines-pro-type-member-init)
class ProcessedNode {
 public:
<<<<<<< HEAD
=======
  // NOLINTNEXTLINE(cppcoreguidelines-pro-type-member-init)
>>>>>>> 078fadaa
  ProcessedNode() = default;
  ProcessedNode(
      Node* n,
      std::vector<const IValue*>&& inputs,
      bool enable_out_variant);

  void run();

  Node* node() const {
    return node_;
  }

  inline void set_input(size_t index, const IValue* ival) {
    inputs_[index] = ival;
  }

  // Input is readonly
  const IValue& Input(size_t i) const {
    DCHECK(i < inputs_.size());
    return *inputs_[i];
  }

  // Output is readwrite
  IValue& Output(size_t i) {
    DCHECK(i < outputs_.size());
    return outputs_[i];
  }

  const std::vector<IValue>& outputs() const {
    return outputs_;
  }

  const std::vector<const IValue*>& inputs() const {
    return inputs_;
  }

  bool has_out_variant() const {
    return static_cast<bool>(fn_);
  }

 private:
  Node* node_;
  c10::optional<Operation> op_;
  std::function<void(ProcessedNode*)> fn_;
  std::function<void(ProcessedNode*)> native_fn_;
  std::vector<const IValue*> inputs_; // unowned
  std::vector<IValue> outputs_;
};

} // namespace jit
} // namespace torch<|MERGE_RESOLUTION|>--- conflicted
+++ resolved
@@ -328,10 +328,7 @@
 // NOLINTNEXTLINE(cppcoreguidelines-pro-type-member-init)
 class ProcessedNode {
  public:
-<<<<<<< HEAD
-=======
   // NOLINTNEXTLINE(cppcoreguidelines-pro-type-member-init)
->>>>>>> 078fadaa
   ProcessedNode() = default;
   ProcessedNode(
       Node* n,
