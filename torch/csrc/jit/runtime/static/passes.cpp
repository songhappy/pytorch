--- conflicted
+++ resolved
@@ -771,25 +771,6 @@
       continue;
     }
 
-<<<<<<< HEAD
-=======
-    const bool checks_all_outputs =
-        node->kind() == fromQualString("fb::equally_split") ||
-        node->kind() == fromQualString("fb::gather_ranges_to_dense") ||
-        node->kind() == fromQualString("fb::gather_ranges_to_dense_v2");
-
-    if (!checks_all_outputs) {
-      // If any output of the ListUnpack node is unmanaged, disable fusion
-      // since the fused op assumes all outputs are either managed or not.
-      // Ops excluded here check all outputs.
-      const std::vector<Value*> list_unpack_outputs_vec(
-          list_unpack_outputs.begin(), list_unpack_outputs.end());
-      if (alias_db.mayContainAlias(list_unpack_outputs_vec, graph_outputs)) {
-        continue;
-      }
-    }
-
->>>>>>> bf233aa0
     const auto& new_sym = unfused_to_fused_it->second;
     auto* new_node = graph->create(new_sym, 0);
 
