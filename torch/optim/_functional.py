r"""Functional interface"""
import math
import torch
from torch import Tensor
from typing import List, Optional

from .adadelta import adadelta  # type: ignore[attr-defined] # noqa: F401
<<<<<<< HEAD
from .adagrad import adagrad  # type: ignore[attr-defined] # noqa: F401
from .adamax import adamax  # type: ignore[attr-defined] # noqa: F401
=======
from .adagrad import adagrad, _make_sparse  # type: ignore[attr-defined] # noqa: F401
>>>>>>> bc1156ed

# TODO: use foreach API in optim._functional to do all the computation

def adam(params: List[Tensor],
         grads: List[Tensor],
         exp_avgs: List[Tensor],
         exp_avg_sqs: List[Tensor],
         max_exp_avg_sqs: List[Tensor],
         state_steps: List[Tensor],
         *,
         amsgrad: bool,
         beta1: float,
         beta2: float,
         lr: float,
         weight_decay: float,
         eps: float,
         maximize: bool):
    r"""Functional API that performs Adam algorithm computation.
    See :class:`~torch.optim.Adam` for details.
    """

    if not all([isinstance(t, torch.Tensor) for t in state_steps]):
        raise RuntimeError("API has changed, `state_steps` argument must contain a list of singleton tensors")

    for i, param in enumerate(params):

        grad = grads[i] if not maximize else -grads[i]
        exp_avg = exp_avgs[i]
        exp_avg_sq = exp_avg_sqs[i]
        step_t = state_steps[i]
        # update step
        step_t += 1
        step = step_t.item()

        bias_correction1 = 1 - beta1 ** step
        bias_correction2 = 1 - beta2 ** step

        if weight_decay != 0:
            grad = grad.add(param, alpha=weight_decay)

        # Decay the first and second moment running average coefficient
        exp_avg.mul_(beta1).add_(grad, alpha=1 - beta1)
        exp_avg_sq.mul_(beta2).addcmul_(grad, grad.conj(), value=1 - beta2)
        if amsgrad:
            # Maintains the maximum of all 2nd moment running avg. till now
            torch.maximum(max_exp_avg_sqs[i], exp_avg_sq, out=max_exp_avg_sqs[i])
            # Use the max. for normalizing running avg. of gradient
            denom = (max_exp_avg_sqs[i].sqrt() / math.sqrt(bias_correction2)).add_(eps)
        else:
            denom = (exp_avg_sq.sqrt() / math.sqrt(bias_correction2)).add_(eps)



        step_size = lr / bias_correction1
        param.addcdiv_(exp_avg, denom, value=-step_size)

def adamw(params: List[Tensor],
          grads: List[Tensor],
          exp_avgs: List[Tensor],
          exp_avg_sqs: List[Tensor],
          max_exp_avg_sqs: List[Tensor],
          state_steps: List[Tensor],
          *,
          amsgrad: bool,
          beta1: float,
          beta2: float,
          lr: float,
          weight_decay: float,
          eps: float,
          maximize: bool):
    r"""Functional API that performs AdamW algorithm computation.

    See :class:`~torch.optim.AdamW` for details.
    """

    if not all([isinstance(t, torch.Tensor) for t in state_steps]):
        raise RuntimeError("API has changed, `state_steps` argument must contain a list of singleton tensors")

    for i, param in enumerate(params):
        grad = grads[i] if not maximize else -grads[i]
        exp_avg = exp_avgs[i]
        exp_avg_sq = exp_avg_sqs[i]
        step_t = state_steps[i]
        # update step
        step_t += 1
        step = step_t.item()

        # Perform stepweight decay
        param.mul_(1 - lr * weight_decay)

        bias_correction1 = 1 - beta1 ** step
        bias_correction2 = 1 - beta2 ** step

        # Decay the first and second moment running average coefficient
        exp_avg.mul_(beta1).add_(grad, alpha=1 - beta1)
        exp_avg_sq.mul_(beta2).addcmul_(grad, grad, value=1 - beta2)
        if amsgrad:
            # Maintains the maximum of all 2nd moment running avg. till now
            torch.maximum(max_exp_avg_sqs[i], exp_avg_sq, out=max_exp_avg_sqs[i])
            # Use the max. for normalizing running avg. of gradient
            denom = (max_exp_avg_sqs[i].sqrt() / math.sqrt(bias_correction2)).add_(eps)
        else:
            denom = (exp_avg_sq.sqrt() / math.sqrt(bias_correction2)).add_(eps)

        step_size = lr / bias_correction1

        param.addcdiv_(exp_avg, denom, value=-step_size)


def sgd(params: List[Tensor],
        d_p_list: List[Tensor],
        momentum_buffer_list: List[Optional[Tensor]],
        *,
        weight_decay: float,
        momentum: float,
        lr: float,
        dampening: float,
        nesterov: bool,
        maximize: bool):
    r"""Functional API that performs SGD algorithm computation.

    See :class:`~torch.optim.SGD` for details.
    """

    for i, param in enumerate(params):

        d_p = d_p_list[i]
        if weight_decay != 0:
            d_p = d_p.add(param, alpha=weight_decay)

        if momentum != 0:
            buf = momentum_buffer_list[i]

            if buf is None:
                buf = torch.clone(d_p).detach()
                momentum_buffer_list[i] = buf
            else:
                buf.mul_(momentum).add_(d_p, alpha=1 - dampening)

            if nesterov:
                d_p = d_p.add(buf, alpha=momentum)
            else:
                d_p = buf

        alpha = lr if maximize else -lr
        param.add_(d_p, alpha=alpha)


def rmsprop(params: List[Tensor],
            grads: List[Tensor],
            square_avgs: List[Tensor],
            grad_avgs: List[Tensor],
            momentum_buffer_list: List[Tensor],
            *,
            lr: float,
            alpha: float,
            eps: float,
            weight_decay: float,
            momentum: float,
            centered: bool):
    r"""Functional API that performs rmsprop algorithm computation.

    See :class:`~torch.optim.RMSProp` for details.
    """

    for i, param in enumerate(params):
        grad = grads[i]
        square_avg = square_avgs[i]

        if weight_decay != 0:
            grad = grad.add(param, alpha=weight_decay)

        square_avg.mul_(alpha).addcmul_(grad, grad, value=1 - alpha)

        if centered:
            grad_avg = grad_avgs[i]
            grad_avg.mul_(alpha).add_(grad, alpha=1 - alpha)
            avg = square_avg.addcmul(grad_avg, grad_avg, value=-1).sqrt_().add_(eps)
        else:
            avg = square_avg.sqrt().add_(eps)

        if momentum > 0:
            buf = momentum_buffer_list[i]
            buf.mul_(momentum).addcdiv_(grad, avg)
            param.add_(buf, alpha=-lr)
        else:
            param.addcdiv_(grad, avg, value=-lr)


def rprop(params: List[Tensor],
          grads: List[Tensor],
          prevs: List[Tensor],
          step_sizes: List[Tensor],
          *,
          step_size_min: float,
          step_size_max: float,
          etaminus: float,
          etaplus: float):
    r"""Functional API that performs rprop algorithm computation.

    See :class:`~torch.optim.Rprop` for details.
    """

    for i, param in enumerate(params):
        grad = grads[i]
        prev = prevs[i]
        step_size = step_sizes[i]

        sign = grad.mul(prev).sign()
        sign[sign.gt(0)] = etaplus
        sign[sign.lt(0)] = etaminus
        sign[sign.eq(0)] = 1

        # update stepsizes with step size updates
        step_size.mul_(sign).clamp_(step_size_min, step_size_max)

        # for dir<0, dfdx=0
        # for dir>=0 dfdx=dfdx
        grad = grad.clone(memory_format=torch.preserve_format)
        grad[sign.eq(etaminus)] = 0

        # update parameters
        param.addcmul_(grad.sign(), step_size, value=-1)

        prev.copy_(grad)


def asgd(params: List[Tensor],
         grads: List[Tensor],
         axs: List[Tensor],
         mus: List[Tensor],
         etas: List[Tensor],
         state_steps: List[Tensor],
         *,
         lambd: float,
         lr: float,
         t0: float,
         alpha: float,
         weight_decay: float):
    r"""Functional API that performs asgd algorithm computation.
    See :class:`~torch.optim.ASGD` for details.
    """

    for i, param in enumerate(params):
        grad = grads[i]
        mu = mus[i]
        ax = axs[i]
        eta = etas[i]
        step_t = state_steps[i]

        # update step
        step_t += 1
        step = step_t.item()

        if weight_decay != 0:
            grad = grad.add(param, alpha=weight_decay)

        # decay term
        param.mul_(1 - lambd * eta.item())

        # update parameter
        param.add_(grad, alpha=-eta.item())

        # averaging
        if mu.item() != 1:
            ax.add_(param.sub(ax).mul(mu))
        else:
            ax.copy_(param)

        new_eta = torch.tensor(lr / math.pow((1 + lambd * lr * step), alpha))
        eta.copy_(new_eta)
        new_mu = torch.tensor(1 / max(1, step - t0))
        mu.copy_(new_mu)


def nadam(params: List[Tensor],
          grads: List[Tensor],
          exp_avgs: List[Tensor],
          exp_avg_sqs: List[Tensor],
          mu_products: List[Tensor],
          state_steps: List[Tensor],
          *,
          beta1: float,
          beta2: float,
          lr: float,
          weight_decay: float,
          momentum_decay: float,
          eps: float):
    r"""Functional API that performs NAdam algorithm computation.
    See :class:`~torch.optim.NAdam` for details.
    """

    if not all([isinstance(t, torch.Tensor) for t in state_steps]):
        raise RuntimeError("API has changed, `state_steps` argument must contain a list of singleton tensors")

    if not all([isinstance(t, torch.Tensor) for t in mu_products]):
        raise RuntimeError("API has changed, `mu_products` argument must contain a list of singleton tensors")

    for i, param in enumerate(params):
        grad = grads[i]
        exp_avg = exp_avgs[i]
        exp_avg_sq = exp_avg_sqs[i]
        mu_product = mu_products[i]
        step_t = state_steps[i]
        # update step
        step_t += 1
        step = step_t.item()

        bias_correction2 = 1 - beta2 ** step

        if weight_decay != 0:
            grad = grad.add(param, alpha=weight_decay)

        # calculate the momentum cache \mu^{t} and \mu^{t+1}
        mu = beta1 * (1. - 0.5 * (0.96 ** (step * momentum_decay)))
        mu_next = beta1 * (1. - 0.5 * (0.96 ** ((step + 1) * momentum_decay)))

        # update mu_product
        mu_product *= mu
        mu_product_next = mu_product * mu * mu_next

        # decay the first and second moment running average coefficient
        exp_avg.mul_(beta1).add_(grad, alpha=1 - beta1)
        exp_avg_sq.mul_(beta2).addcmul_(grad, grad, value=1 - beta2)

        denom = exp_avg_sq.div(bias_correction2).sqrt().add_(eps)
        param.addcdiv_(grad, denom, value=-lr * (1. - mu) / (1. - mu_product.item()))
        param.addcdiv_(exp_avg, denom, value=-lr * mu_next / (1. - mu_product_next.item()))


def radam(params: List[Tensor],
          grads: List[Tensor],
          exp_avgs: List[Tensor],
          exp_avg_sqs: List[Tensor],
          state_steps: List[Tensor],
          *,
          beta1: float,
          beta2: float,
          lr: float,
          weight_decay: float,
          eps: float):
    r"""Functional API that performs RAdam algorithm computation.

    See :class:`~torch.optim.RAdam` for details.
    """

    if not all([isinstance(t, torch.Tensor) for t in state_steps]):
        raise RuntimeError("API has changed, `state_steps` argument must contain a list of singleton tensors")

    for i, param in enumerate(params):
        grad = grads[i]
        exp_avg = exp_avgs[i]
        exp_avg_sq = exp_avg_sqs[i]
        step_t = state_steps[i]
        # update step
        step_t += 1
        step = step_t.item()

        bias_correction1 = 1 - beta1 ** step
        bias_correction2 = 1 - beta2 ** step

        if weight_decay != 0:
            grad = grad.add(param, alpha=weight_decay)

        # Decay the first and second moment running average coefficient
        exp_avg.mul_(beta1).add_(grad, alpha=1 - beta1)
        exp_avg_sq.mul_(beta2).addcmul_(grad, grad, value=1 - beta2)

        # correcting bias for the first moving moment
        bias_corrected_exp_avg = exp_avg / bias_correction1

        # maximum length of the approximated SMA
        rho_inf = 2 / (1 - beta2) - 1
        # compute the length of the approximated SMA
        rho_t = rho_inf - 2 * step * (beta2 ** step) / bias_correction2

        if rho_t > 5.:
            # Compute the variance rectification term and update parameters accordingly
            rect = math.sqrt((rho_t - 4) * (rho_t - 2) * rho_inf / ((rho_inf - 4) * (rho_inf - 2) * rho_t))
            adaptive_lr = math.sqrt(bias_correction2) / exp_avg_sq.sqrt().add_(eps)

            param.add_(bias_corrected_exp_avg * lr * adaptive_lr * rect, alpha=-1.0)
        else:
            param.add_(bias_corrected_exp_avg * lr, alpha=-1.0)


def sparse_adam(params: List[Tensor],
                grads: List[Tensor],
                exp_avgs: List[Tensor],
                exp_avg_sqs: List[Tensor],
                state_steps: List[int],
                *,
                eps: float,
                beta1: float,
                beta2: float,
                lr: float):
    r"""Functional API that performs Sparse Adam algorithm computation.

    See :class:`~torch.optim.SparseAdam` for details.
    """
    for i, param in enumerate(params):
        grad = grads[i]
        grad = grad.coalesce()  # the update is non-linear so indices must be unique
        grad_indices = grad._indices()
        grad_values = grad._values()
        size = grad.size()

        exp_avg = exp_avgs[i]
        exp_avg_sq = exp_avg_sqs[i]
        step = state_steps[i]


        def make_sparse(values):
            constructor = grad.new
            if grad_indices.dim() == 0 or values.dim() == 0:
                return constructor().resize_as_(grad)
            return constructor(grad_indices, values, size)

        # Decay the first and second moment running average coefficient
        #      old <- b * old + (1 - b) * new
        # <==> old += (1 - b) * (new - old)
        old_exp_avg_values = exp_avg.sparse_mask(grad)._values()
        exp_avg_update_values = grad_values.sub(old_exp_avg_values).mul_(1 - beta1)
        exp_avg.add_(make_sparse(exp_avg_update_values))
        old_exp_avg_sq_values = exp_avg_sq.sparse_mask(grad)._values()
        exp_avg_sq_update_values = grad_values.pow(2).sub_(old_exp_avg_sq_values).mul_(1 - beta2)
        exp_avg_sq.add_(make_sparse(exp_avg_sq_update_values))

        # Dense addition again is intended, avoiding another sparse_mask
        numer = exp_avg_update_values.add_(old_exp_avg_values)
        exp_avg_sq_update_values.add_(old_exp_avg_sq_values)
        denom = exp_avg_sq_update_values.sqrt_().add_(eps)
        del exp_avg_update_values, exp_avg_sq_update_values

        bias_correction1 = 1 - beta1 ** step
        bias_correction2 = 1 - beta2 ** step
        step_size = lr * math.sqrt(bias_correction2) / bias_correction1

        param.add_(make_sparse(-step_size * numer.div_(denom)))<|MERGE_RESOLUTION|>--- conflicted
+++ resolved
@@ -5,12 +5,8 @@
 from typing import List, Optional
 
 from .adadelta import adadelta  # type: ignore[attr-defined] # noqa: F401
-<<<<<<< HEAD
-from .adagrad import adagrad  # type: ignore[attr-defined] # noqa: F401
+from .adagrad import adagrad, _make_sparse  # type: ignore[attr-defined] # noqa: F401
 from .adamax import adamax  # type: ignore[attr-defined] # noqa: F401
-=======
-from .adagrad import adagrad, _make_sparse  # type: ignore[attr-defined] # noqa: F401
->>>>>>> bc1156ed
 
 # TODO: use foreach API in optim._functional to do all the computation
 
