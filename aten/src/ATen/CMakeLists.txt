--- conflicted
+++ resolved
@@ -191,17 +191,10 @@
 
 if(USE_CUDA)
   list(APPEND ATen_CUDA_INCLUDE ${CMAKE_CURRENT_SOURCE_DIR}/cuda)
-<<<<<<< HEAD
-
-  list(APPEND ATen_CUDA_CU_SRCS
-    ${cuda_cu}
-    ${native_cuda_cu}
-=======
   list(APPEND ATen_CUDA_CU_SRCS
     ${cuda_cu}
     ${native_cuda_cu}
     ${native_cuda_linalg_cpp}
->>>>>>> cdc9b116
     ${native_sparse_cuda_cu}
     ${native_quantized_cuda_cu}
     ${cuda_generated_sources}
@@ -212,10 +205,7 @@
     ${native_cudnn_cpp}
     ${native_miopen_cpp}
     ${native_quantized_cuda_cpp}
-<<<<<<< HEAD
-=======
     ${native_quantized_cudnn_cpp}
->>>>>>> cdc9b116
     ${native_sparse_cuda_cpp}
   )
   if(CAFFE2_USE_CUDNN)
