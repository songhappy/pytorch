--- conflicted
+++ resolved
@@ -140,123 +140,7 @@
 
 
 // Returns the epsilon value for floating types except half
-<<<<<<< HEAD
 TORCH_API double _get_epsilon(const ScalarType& sc_type);
-=======
-static inline double _get_epsilon(const ScalarType& sc_type) {
-  switch (sc_type) {
-    case at::ScalarType::Float:
-      return static_cast<double>(std::numeric_limits<float>::epsilon());
-    case at::ScalarType::Double:
-      return std::numeric_limits<double>::epsilon();
-    default:
-      AT_ERROR("This function doesn't handle types other than float and double");
-  }
-}
-
-// Validates input shapes and devices
-// for linear solve methods (solve, cholesky_solve, lu_solve, triangular_solve)
-static inline void linearSolveCheckInputs(const Tensor& self, const Tensor& A, const char* name) {
-  TORCH_CHECK(self.device() == A.device(),
-              "Expected b and A to be on the same device, but found b on ",
-              self.device(), " and A on ", A.device(), " instead.");
-
-  TORCH_CHECK(self.scalar_type() == A.scalar_type(),
-              "Expected b and A to have the same dtype, but found b of type ",
-              self.scalar_type(), " and A of type ", A.scalar_type(), " instead.");
-
-  TORCH_CHECK(A.size(-1) == A.size(-2),
-              "A must be batches of square matrices, "
-              "but they are ", A.size(-1), " by ", A.size(-2), " matrices");
-
-  TORCH_CHECK(A.size(-1) == self.size(-2),
-              "Incompatible matrix sizes for ", name, ": each A "
-              "matrix is ", A.size(-1), " by ", A.size(-1),
-              " but each b matrix is ", self.size(-2), " by ", self.size(-1));
-}
-
-// Validates input shapes for operations on batches of square matrices (inverse, cholesky, symeig, eig)
-static inline void squareCheckInputs(const Tensor& self, const char* const f_name) {
-  TORCH_CHECK(self.dim() >= 2, f_name, ": The input tensor must have at least 2 dimensions.");
-  TORCH_CHECK(self.size(-1) == self.size(-2),
-              f_name,
-              ": A must be batches of square matrices, "
-              "but they are ", self.size(-1), " by ", self.size(-2), " matrices");
-}
-
-static inline void checkFloatingOrComplex(const Tensor& t, const char* const f_name) {
-  TORCH_CHECK((at::isFloatingType(t.scalar_type()) || at::isComplexType(t.scalar_type())),
-              f_name, ": Expected a floating point or complex tensor as input. Got ", toString(t.scalar_type()));
-}
-
-/*
- * Given a info int, obtained after a single operation, this function check if the computation
- * has been successful (info = 0) or not, and report in case of the latter.
- */
-static inline void singleCheckErrors(int64_t info, const c10::string_view name, int64_t batch_id=-1) {
-  std::string batch_string{""};
-  if (batch_id >= 0) {
-    batch_string = ": (Batch element " + std::to_string(batch_id) + ")";
-  }
-  if (info < 0) {
-    TORCH_INTERNAL_ASSERT(false, name, batch_string,
-        ": Argument ", -info, " has illegal value. Most certainly there is a bug in the implementation calling the backend library.");
-  } else if (info > 0) {
-    if (name.find("inv") != name.npos) {
-      // inv, inverse, cholesky_inverse, etc.
-      TORCH_CHECK_LINALG(false, name, batch_string,
-          ": The diagonal element ", info, " is zero, the inversion could not be completed because the input matrix is singular.");
-    } else if (name.find("solve") != name.npos) {
-      // solve, linalg_solve, cholesky_solve, etc.
-      TORCH_CHECK_LINALG(false, name, batch_string,
-          ": The diagonal element ", info, " is zero, the solve could not be completed because the input matrix is singular.");
-    } else if (name.find("cholesky") != name.npos) {
-      TORCH_CHECK_LINALG(false, name, batch_string,
-          ": The factorization could not be completed because the input is not positive-definite (the leading minor of order ", info, " is not positive-definite).");
-    } else if (name.find("svd") != name.npos) {
-      TORCH_CHECK_LINALG(false, name, batch_string,
-          ": The algorithm failed to converge because the input matrix is ill-conditioned or has too many repeated singular values (error code: ", info, ").");
-    } else if (name.find("eig") || name.find("syevd")) {
-      TORCH_CHECK_LINALG(false, name, batch_string,
-          ": The algorithm failed to converge because the input matrix is ill-conditioned or has too many repeated eigenvalues (error code: ", info, ").");
-    } else if (name.find("lstsq")) {
-      TORCH_CHECK_LINALG(false, name, batch_string,
-          ": The least squares solution could not be computed because the input matrix does not have full rank (error code: ", info, ").");
-    } else if (name.find("lu_factor")) {
-      TORCH_CHECK(false, name, batch_string,
-          ": U[", info, ",", info, "] is zero and using it on lu_solve would result in a division by zero. "
-          "If you still want to perform the factorization, consider calling linalg.lu(A, pivot) or "
-          "linalg.lu_factor_ex(A, pivot)");
-    } else {
-      TORCH_INTERNAL_ASSERT(false, name, ": Unknown error code: ", info, ".");
-    }
-  }
-}
-
-/*
- * Given a vector of int64_t infos, obtained after a batch operations,
- * this function checks if the computation over all these batches has been
- * successful (info = 0) or not, and report in case of the latter.
- */
-static inline void batchCheckErrors(const std::vector<int64_t>& infos, const c10::string_view name) {
-  for (size_t i = 0; i < infos.size(); i++) {
-    auto info = infos[i];
-    singleCheckErrors(info, name, i);
-  }
-}
-
-/*
- * This is an overloaded case of the previous function for a tensor of infos.
- */
-static inline void batchCheckErrors(const Tensor& infos, const c10::string_view name) {
-  auto infos_cpu = infos.to(at::kCPU);
-  auto infos_data = infos_cpu.data_ptr<int>();
-  for (int64_t i = 0; i < infos.numel(); i++) {
-    auto info = infos_data[i];
-    singleCheckErrors(info, name, i);
-  }
-}
->>>>>>> 99d9883a
 
 void linearSolveCheckInputs(const Tensor& self, const Tensor& A, const char* name);
 
@@ -264,11 +148,11 @@
 
 void checkFloatingOrComplex(const Tensor& t, const char* const f_name);
 
-TORCH_API void singleCheckErrors(int64_t info, const char* name, int64_t batch_id=-1);
+TORCH_API void singleCheckErrors(int64_t info, const c10::string_view name, int64_t batch_id=-1);
 
-TORCH_API void batchCheckErrors(const std::vector<int64_t>& infos, const char* name);
+TORCH_API void batchCheckErrors(const std::vector<int64_t>& infos, const c10::string_view name);
 
-TORCH_API void batchCheckErrors(const Tensor& infos, const char* name);
+TORCH_API void batchCheckErrors(const Tensor& infos, const c10::string_view name);
 
 void checkAllSameDim(TensorList tensors, int64_t dim);
 
