#include <ATen/ATen.h>
#include <ATen/CPUApplyUtils.h>
#include <ATen/Dispatch.h>
#include <ATen/TensorMeta.h>
#include <ATen/NativeFunctions.h>
#include <ATen/ExpandUtils.h>

#include <ATen/native/BatchLinearAlgebra.h>
#include <ATen/native/LinearAlgebraUtils.h>
#include <ATen/native/Resize.h>
#include <ATen/native/cpu/zmath.h>
#include <ATen/Parallel.h>

#include <c10/util/irange.h>

#include <vector>

// First the required LAPACK implementations are registered here.
// A comment above the registered LAPACK routine suggest which batched
// linear algebra function uses that routine
#if AT_BUILD_WITH_LAPACK()

// gesv
extern "C" void zgesv_(int *n, int *nrhs, std::complex<double> *a, int *lda, int *ipiv, std::complex<double> *b, int *ldb, int *info);
extern "C" void cgesv_(int *n, int *nrhs, std::complex<float> *a, int *lda, int *ipiv, std::complex<float> *b, int *ldb, int *info);
extern "C" void dgesv_(int *n, int *nrhs, double *a, int *lda, int *ipiv, double *b, int *ldb, int *info);
extern "C" void sgesv_(int *n, int *nrhs, float *a, int *lda, int *ipiv, float *b, int *ldb, int *info);

// getrf
extern "C" void zgetrf_(int *m, int *n, std::complex<double> *a, int *lda, int *ipiv, int *info);
extern "C" void cgetrf_(int *m, int *n, std::complex<float> *a, int *lda, int *ipiv, int *info);
extern "C" void dgetrf_(int *m, int *n, double *a, int *lda, int *ipiv, int *info);
extern "C" void sgetrf_(int *m, int *n, float *a, int *lda, int *ipiv, int *info);

// getri
extern "C" void zgetri_(int *n, std::complex<double> *a, int *lda, int *ipiv, std::complex<double> *work, int *lwork, int *info);
extern "C" void cgetri_(int *n, std::complex<float> *a, int *lda, int *ipiv, std::complex<float> *work, int *lwork, int *info);
extern "C" void dgetri_(int *n, double *a, int *lda, int *ipiv, double *work, int *lwork, int *info);
extern "C" void sgetri_(int *n, float *a, int *lda, int *ipiv, float *work, int *lwork, int *info);

// potrs
extern "C" void zpotrs_(char *uplo, int *n, int *nrhs, std::complex<double> *a, int *lda, std::complex<double> *b, int *ldb, int *info);
extern "C" void cpotrs_(char *uplo, int *n, int *nrhs, std::complex<float> *a, int *lda, std::complex<float> *b, int *ldb, int *info);
extern "C" void dpotrs_(char *uplo, int *n, int *nrhs, double *a, int *lda, double *b, int *ldb, int *info);
extern "C" void spotrs_(char *uplo, int *n, int *nrhs, float *a, int *lda, float *b, int *ldb, int *info);

// potrf
extern "C" void zpotrf_(char *uplo, int *n, std::complex<double> *a, int *lda, int *info);
extern "C" void cpotrf_(char *uplo, int *n, std::complex<float> *a, int *lda, int *info);
extern "C" void dpotrf_(char *uplo, int *n, double *a, int *lda, int *info);
extern "C" void spotrf_(char *uplo, int *n, float *a, int *lda, int *info);

// potri
extern "C" void zpotri_(char *uplo, int *n, std::complex<double> *a, int *lda, int *info);
extern "C" void cpotri_(char *uplo, int *n, std::complex<float> *a, int *lda, int *info);
extern "C" void dpotri_(char *uplo, int *n, double *a, int *lda, int *info);
extern "C" void spotri_(char *uplo, int *n, float *a, int *lda, int *info);

// geqrf
extern "C" void zgeqrf_(int *m, int *n, std::complex<double> *a, int *lda, std::complex<double> *tau, std::complex<double> *work, int *lwork, int *info);
extern "C" void cgeqrf_(int *m, int *n, std::complex<float> *a, int *lda, std::complex<float> *tau, std::complex<float> *work, int *lwork, int *info);
extern "C" void dgeqrf_(int *m, int *n, double *a, int *lda, double *tau, double *work, int *lwork, int *info);
extern "C" void sgeqrf_(int *m, int *n, float *a, int *lda, float *tau, float *work, int *lwork, int *info);

// orgqr
extern "C" void zungqr_(int *m, int *n, int *k, std::complex<double> *a, int *lda, std::complex<double> *tau, std::complex<double> *work, int *lwork, int *info);
extern "C" void cungqr_(int *m, int *n, int *k, std::complex<float> *a, int *lda, std::complex<float> *tau, std::complex<float> *work, int *lwork, int *info);
extern "C" void dorgqr_(int *m, int *n, int *k, double *a, int *lda, double *tau, double *work, int *lwork, int *info);
extern "C" void sorgqr_(int *m, int *n, int *k, float *a, int *lda, float *tau, float *work, int *lwork, int *info);

// ormqr
extern "C" void zunmqr_(char *side, char *trans, int *m, int *n, int *k, std::complex<double> *a, int *lda, std::complex<double> *tau, std::complex<double> *c, int *ldc, std::complex<double> *work, int *lwork, int *info);
extern "C" void cunmqr_(char *side, char *trans, int *m, int *n, int *k, std::complex<float> *a, int *lda, std::complex<float> *tau, std::complex<float> *c, int *ldc, std::complex<float> *work, int *lwork, int *info);
extern "C" void dormqr_(char *side, char *trans, int *m, int *n, int *k, double *a, int *lda, double *tau, double *c, int *ldc, double *work, int *lwork, int *info);
extern "C" void sormqr_(char *side, char *trans, int *m, int *n, int *k, float *a, int *lda, float *tau, float *c, int *ldc, float *work, int *lwork, int *info);

// syev
extern "C" void zheev_(char *jobz, char *uplo, int *n, std::complex<double> *a, int *lda, double *w, std::complex<double> *work, int *lwork, double *rwork, int *info);
extern "C" void cheev_(char *jobz, char *uplo, int *n, std::complex<float> *a, int *lda, float *w, std::complex<float> *work, int *lwork, float *rwork, int *info);
extern "C" void dsyev_(char *jobz, char *uplo, int *n, double *a, int *lda, double *w, double *work, int *lwork, int *info);
extern "C" void ssyev_(char *jobz, char *uplo, int *n, float *a, int *lda, float *w, float *work, int *lwork, int *info);

// syevd
extern "C" void zheevd_(char *jobz, char *uplo, int *n, std::complex<double> *a, int *lda, double *w, std::complex<double> *work, int *lwork, double *rwork, int *lrwork, int *iwork, int *liwork, int *info);
extern "C" void cheevd_(char *jobz, char *uplo, int *n, std::complex<float> *a, int *lda, float *w, std::complex<float> *work, int *lwork, float *rwork, int *lrwork, int *iwork, int *liwork, int *info);
extern "C" void dsyevd_(char *jobz, char *uplo, int *n, double *a, int *lda, double *w, double *work, int *lwork, int *iwork, int *liwork, int *info);
extern "C" void ssyevd_(char *jobz, char *uplo, int *n, float *a, int *lda, float *w, float *work, int *lwork, int *iwork, int *liwork, int *info);

// geev
extern "C" void dgeev_(char *jobvl, char *jobvr, int *n, double *a, int *lda, double *wr, double *wi, double* vl, int *ldvl, double *vr, int *ldvr, double *work, int *lwork, int *info);
extern "C" void sgeev_(char *jobvl, char *jobvr, int *n, float *a, int *lda, float *wr, float *wi, float* vl, int *ldvl, float *vr, int *ldvr, float *work, int *lwork, int *info);
extern "C" void cgeev_(char *jobvl, char *jobvr, int *n,
             std::complex<float> *a, int *lda,
             std::complex<float> *w,
             std::complex<float> *vl, int *ldvl,
             std::complex<float> *vr, int *ldvr,
             std::complex<float> *work, int *lwork,
             float *rwork,
             int *info);
extern "C" void zgeev_(char *jobvl, char *jobvr, int *n,
             std::complex<double> *a, int *lda,
             std::complex<double> *w,
             std::complex<double> *vl, int *ldvl,
             std::complex<double> *vr, int *ldvr,
             std::complex<double> *work, int *lwork,
             double *rwork,
             int *info);

// gesdd
extern "C" void zgesdd_(char *jobz, int *m, int *n, std::complex<double> *a, int *lda,
                        double *s, std::complex<double> *u, int *ldu, std::complex<double> *vt, int *ldvt, std::complex<double> *work, int *lwork, double *rwork, int *iwork, int *info);
extern "C" void cgesdd_(char *jobz, int *m, int *n, std::complex<float> *a, int *lda,
                        float *s, std::complex<float> *u, int *ldu, std::complex<float> *vt, int *ldvt, std::complex<float> *work, int *lwork, float *rwork, int *iwork, int *info);
extern "C" void dgesdd_(char *jobz, int *m, int *n, double *a, int *lda,
                        double *s, double *u, int *ldu, double *vt, int *ldvt, double *work, int *lwork, int *iwork, int *info);
extern "C" void sgesdd_(char *jobz, int *m, int *n, float *a, int *lda,
                        float *s, float *u, int *ldu, float *vt, int *ldvt, float *work, int *lwork, int *iwork, int *info);

// getrs
extern "C" void zgetrs_(char *trans, int *n, int *nrhs, std::complex<double> *a, int *lda, int *ipiv, std::complex<double> *b, int *ldb, int *info);
extern "C" void cgetrs_(char *trans, int *n, int *nrhs, std::complex<float> *a, int *lda, int *ipiv, std::complex<float> *b, int *ldb, int *info);
extern "C" void dgetrs_(char *trans, int *n, int *nrhs, double *a, int *lda, int *ipiv, double *b, int *ldb, int *info);
extern "C" void sgetrs_(char *trans, int *n, int *nrhs, float *a, int *lda, int *ipiv, float *b, int *ldb, int *info);

// gels
extern "C" void zgels_(char *trans, int *m, int *n, int *nrhs,
    std::complex<double> *a, int *lda, std::complex<double> *b, int *ldb,
    std::complex<double> *work, int *lwork, int *info);
extern "C" void cgels_(char *trans, int *m, int *n, int *nrhs,
    std::complex<float> *a, int *lda, std::complex<float> *b, int *ldb,
    std::complex<float> *work, int *lwork, int *info);
extern "C" void dgels_(char *trans, int *m, int *n, int *nrhs,
    double *a, int *lda, double *b, int *ldb,
    double *work, int *lwork, int *info);
extern "C" void sgels_(char *trans, int *m, int *n, int *nrhs,
    float *a, int *lda, float *b, int *ldb,
    float *work, int *lwork, int *info);

// gelsd
extern "C" void zgelsd_(int *m, int *n, int *nrhs,
    std::complex<double> *a, int *lda, std::complex<double> *b, int *ldb,
    double *s, double *rcond, int *rank,
    std::complex<double> *work, int *lwork, double *rwork, int *iwork, int *info);
extern "C" void cgelsd_(int *m, int *n, int *nrhs,
    std::complex<float> *a, int *lda, std::complex<float> *b, int *ldb,
    float *s, float *rcond, int *rank,
    std::complex<float> *work, int *lwork, float *rwork, int *iwork, int *info);
extern "C" void dgelsd_(int *m, int *n, int *nrhs,
    double *a, int *lda, double *b, int *ldb,
    double *s, double *rcond, int *rank,
    double *work, int *lwork, int *iwork, int *info);
extern "C" void sgelsd_(int *m, int *n, int *nrhs,
    float *a, int *lda, float *b, int *ldb,
    float *s, float *rcond, int *rank,
    float *work, int *lwork, int *iwork, int *info);

// gelsy
extern "C" void zgelsy_(int *m, int *n, int *nrhs,
    std::complex<double> *a, int *lda, std::complex<double> *b, int *ldb,
    int *jpvt, double *rcond, int *rank,
    std::complex<double> *work, int *lwork,
    double *rwork, int *info);
extern "C" void cgelsy_(int *m, int *n, int *nrhs,
    std::complex<float> * a, int *lda, std::complex<float> *b, int *ldb,
    int *jpvt, float *rcond, int *rank,
    std::complex<float> *work, int *lwork,
    float *rwork, int *info);
extern "C" void dgelsy_(int *m, int *n, int *nrhs,
    double *a, int *lda, double *b, int *ldb,
    int *jpvt, double *rcond, int *rank,
    double *work, int *lwork, int *info);
extern "C" void sgelsy_(int *m, int *n, int *nrhs,
    float *a, int *lda, float *b, int *ldb,
    int *jpvt, float *rcond, int *rank,
    float *work, int *lwork, int *info);

// gelss
extern "C" void zgelss_(int *m, int *n, int *nrhs,
    std::complex<double> *a, int *lda, std::complex<double> *b, int *ldb,
    double *s, double *rcond, int *rank,
    std::complex<double> *work, int *lwork,
    double *rwork, int *info);
extern "C" void cgelss_(int *m, int *n, int *nrhs,
    std::complex<float> *a, int *lda, std::complex<float> *b, int *ldb,
    float *s, float *rcond, int *rank,
    std::complex<float> *work, int *lwork,
    float *rwork, int *info);
extern "C" void dgelss_(int *m, int *n, int *nrhs,
    double *a, int *lda, double *b, int *ldb,
    double *s, double *rcond, int *rank,
    double *work, int *lwork, int *info);
extern "C" void sgelss_(int *m, int *n, int *nrhs,
    float *a, int *lda, float *b, int *ldb,
    float *s, float *rcond, int *rank,
    float *work, int *lwork, int *info);
#endif

#if AT_BUILD_WITH_BLAS()
// trsm
extern "C" void ztrsm_(char *side, char *uplo, char *trans, char *diag, int *n, int *nrhs, std::complex<double> *alpha, std::complex<double> *a, int *lda, std::complex<double> *b, int *ldb);
extern "C" void ctrsm_(char *side, char *uplo, char *trans, char *diag, int *n, int *nrhs, std::complex<float> *alpha, std::complex<float> *a, int *lda, std::complex<float> *b, int *ldb);
extern "C" void dtrsm_(char *side, char *uplo, char *trans, char *diag, int *n, int *nrhs, double *alpha, double *a, int *lda, double *b, int *ldb);
extern "C" void strsm_(char *side, char *uplo, char *trans, char *diag, int *n, int *nrhs, float *alpha, float *a, int *lda, float *b, int *ldb);
#endif

namespace at {
namespace meta {

TORCH_META_FUNC(triangular_solve)(const Tensor& self, const Tensor& A, bool upper, bool transpose, bool unitriangular) {
  TORCH_CHECK(self.dim() >= 2,
           "torch.triangular_solve: Expected b to have at least 2 dimensions, but it has ", self.dim(), " dimensions instead");
  TORCH_CHECK(A.dim() >= 2,
           "torch.triangular_solve: Expected A to have at least 2 dimensions, but it has ", A.dim(), " dimensions instead");

  at::native::linearSolveCheckInputs(self, A, "triangular_solve");

  if (A.layout() == Layout::Strided) {
    std::vector<int64_t> self_broadcast_size, A_broadcast_size;
    std::tie(self_broadcast_size, A_broadcast_size) = at::native::_linalg_broadcast_batch_dims(self, A);

    // make column major strides for BLAS
    const auto solution_strides = at::native::contiguous_strides(self_broadcast_size, /*f-contig=*/true);
    set_output(0, self_broadcast_size, solution_strides, self.options(), {});

    // make column major strides for BLAS
    auto clone_A_strides = at::native::contiguous_strides(A_broadcast_size, /*f_contig=*/true);
    set_output(1, A_broadcast_size, clone_A_strides, A.options(), {});
  } else if (A.layout() == Layout::SparseCsr) {
    // no broadcasting for non-strided layout
    set_output(0, self.sizes(), {}, self.options(), {}); // make row major strides for Sparse BLAS
    set_output(1, {0}, {}, self.options(), {}); // return 0-sized tensor
  } else {
    TORCH_INTERNAL_ASSERT(false, "triangular_solve: Got an unexpected layout.");
  }
}

TORCH_META_FUNC(linalg_lu_factor_ex)(const Tensor& A, bool pivot, bool check_errors) {
  TORCH_CHECK(A.dim() >= 2, "torch.lu_factor: Expected tensor with 2 or more dimensions. Got size: ", A.sizes(), " instead");

  auto sizes = A.sizes().vec();
  const auto m = sizes.cend()[-2];
  const auto n = sizes.cend()[-1];

  // make column major strides for BLAS
  auto LU_strides = at::native::contiguous_strides(sizes, /*f-contig*=*/true);
  set_output(0, sizes, LU_strides, A.options(), {});

  // Set sizes to the size of pivots
  sizes.pop_back();
  sizes.back() = std::min(m, n);
  set_output(1, sizes, {}, A.options().dtype(kInt), {});

  // Set sizes to the size of info
  sizes.pop_back();
  set_output(2, sizes, {}, A.options().dtype(kInt), {});
}

} // namespace meta

namespace native {

#if AT_BUILD_WITH_LAPACK()
// Define the per-batch functions to be used in the main implementation of the batched
// linear algebra operations
template<class scalar_t>
void lapackSolve(int n, int nrhs, scalar_t *a, int lda, int *ipiv, scalar_t *b, int ldb, int *info);

template<class scalar_t>
void lapackGetri(int n, scalar_t *a, int lda, int *ipiv, scalar_t *work, int lwork, int *info);

template<class scalar_t>
void lapackCholeskySolve(char uplo, int n, int nrhs, scalar_t *a, int lda, scalar_t *b, int ldb, int *info);

template<class scalar_t, class value_t=scalar_t>
void lapackSymeig(char jobz, char uplo, int n, scalar_t *a, int lda, value_t *w, scalar_t *work, int lwork, value_t *rwork, int *info);

template<class scalar_t, class value_t=scalar_t>
void lapackSvd(char jobz, int m, int n, scalar_t *a, int lda,
               value_t *s, scalar_t *u, int ldu, scalar_t *vt, int ldvt, scalar_t *work, int lwork, value_t *rwork, int *iwork, int *info);

template<> void lapackSolve<c10::complex<double>>(int n, int nrhs, c10::complex<double> *a, int lda, int *ipiv, c10::complex<double> *b, int ldb, int *info) {
  zgesv_(&n, &nrhs, reinterpret_cast<std::complex<double>*>(a), &lda, ipiv, reinterpret_cast<std::complex<double>*>(b), &ldb, info);
}

template<> void lapackSolve<c10::complex<float>>(int n, int nrhs, c10::complex<float> *a, int lda, int *ipiv, c10::complex<float> *b, int ldb, int *info) {
  cgesv_(&n, &nrhs, reinterpret_cast<std::complex<float>*>(a), &lda, ipiv, reinterpret_cast<std::complex<float>*>(b), &ldb, info);
}

template<> void lapackSolve<double>(int n, int nrhs, double *a, int lda, int *ipiv, double *b, int ldb, int *info) {
  dgesv_(&n, &nrhs, a, &lda, ipiv, b, &ldb, info);
}

template<> void lapackSolve<float>(int n, int nrhs, float *a, int lda, int *ipiv, float *b, int ldb, int *info) {
  sgesv_(&n, &nrhs, a, &lda, ipiv, b, &ldb, info);
}

template<> void lapackGetri<c10::complex<double>>(int n, c10::complex<double> *a, int lda, int *ipiv, c10::complex<double> *work, int lwork, int *info) {
  zgetri_(&n, reinterpret_cast<std::complex<double>*>(a), &lda, ipiv, reinterpret_cast<std::complex<double>*>(work), &lwork, info);
}

template<> void lapackGetri<c10::complex<float>>(int n, c10::complex<float> *a, int lda, int *ipiv, c10::complex<float> *work, int lwork, int *info) {
  cgetri_(&n, reinterpret_cast<std::complex<float>*>(a), &lda, ipiv, reinterpret_cast<std::complex<float>*>(work), &lwork, info);
}

template<> void lapackGetri<double>(int n, double *a, int lda, int *ipiv, double *work, int lwork, int *info) {
  dgetri_(&n, a, &lda, ipiv, work, &lwork, info);
}

template<> void lapackGetri<float>(int n, float *a, int lda, int *ipiv, float *work, int lwork, int *info) {
  sgetri_(&n, a, &lda, ipiv, work, &lwork, info);
}

template<> void lapackLu<c10::complex<double>>(int m, int n, c10::complex<double> *a, int lda, int *ipiv, int *info) {
  zgetrf_(&m, &n, reinterpret_cast<std::complex<double>*>(a), &lda, ipiv, info);
}

template<> void lapackLu<c10::complex<float>>(int m, int n, c10::complex<float> *a, int lda, int *ipiv, int *info) {
  cgetrf_(&m, &n, reinterpret_cast<std::complex<float>*>(a), &lda, ipiv, info);
}

template<> void lapackLu<double>(int m, int n, double *a, int lda, int *ipiv, int *info) {
  dgetrf_(&m, &n, a, &lda, ipiv, info);
}

template<> void lapackLu<float>(int m, int n, float *a, int lda, int *ipiv, int *info) {
  sgetrf_(&m, &n, a, &lda, ipiv, info);
}

template<> void lapackCholeskySolve<c10::complex<double>>(char uplo, int n, int nrhs, c10::complex<double> *a, int lda, c10::complex<double> *b, int ldb, int *info) {
  zpotrs_(&uplo, &n, &nrhs, reinterpret_cast<std::complex<double>*>(a), &lda, reinterpret_cast<std::complex<double>*>(b), &ldb, info);
}

template<> void lapackCholeskySolve<c10::complex<float>>(char uplo, int n, int nrhs, c10::complex<float> *a, int lda, c10::complex<float> *b, int ldb, int *info) {
  cpotrs_(&uplo, &n, &nrhs, reinterpret_cast<std::complex<float>*>(a), &lda, reinterpret_cast<std::complex<float>*>(b), &ldb, info);
}

template<> void lapackCholeskySolve<double>(char uplo, int n, int nrhs, double *a, int lda, double *b, int ldb, int *info) {
  dpotrs_(&uplo, &n, &nrhs, a, &lda, b, &ldb, info);
}

template<> void lapackCholeskySolve<float>(char uplo, int n, int nrhs, float *a, int lda, float *b, int ldb, int *info) {
  spotrs_(&uplo, &n, &nrhs, a, &lda, b, &ldb, info);
}

template<> void lapackCholesky<c10::complex<double>>(char uplo, int n, c10::complex<double> *a, int lda, int *info) {
  zpotrf_(&uplo, &n, reinterpret_cast<std::complex<double>*>(a), &lda, info);
}

template<> void lapackCholesky<c10::complex<float>>(char uplo, int n, c10::complex<float> *a, int lda, int *info) {
  cpotrf_(&uplo, &n, reinterpret_cast<std::complex<float>*>(a), &lda, info);
}

template<> void lapackCholesky<double>(char uplo, int n, double *a, int lda, int *info) {
  dpotrf_(&uplo, &n, a, &lda, info);
}

template<> void lapackCholesky<float>(char uplo, int n, float *a, int lda, int *info) {
  spotrf_(&uplo, &n, a, &lda, info);
}

template<> void lapackCholeskyInverse<c10::complex<double>>(char uplo, int n, c10::complex<double> *a, int lda, int *info) {
  zpotri_(&uplo, &n, reinterpret_cast<std::complex<double>*>(a), &lda, info);
}

template<> void lapackCholeskyInverse<c10::complex<float>>(char uplo, int n, c10::complex<float> *a, int lda, int *info) {
  cpotri_(&uplo, &n, reinterpret_cast<std::complex<float>*>(a), &lda, info);
}

template<> void lapackCholeskyInverse<double>(char uplo, int n, double *a, int lda, int *info) {
  dpotri_(&uplo, &n, a, &lda, info);
}

template<> void lapackCholeskyInverse<float>(char uplo, int n, float *a, int lda, int *info) {
  spotri_(&uplo, &n, a, &lda, info);
}

template<> void lapackGeqrf<c10::complex<double>>(int m, int n, c10::complex<double> *a, int lda, c10::complex<double> *tau, c10::complex<double> *work, int lwork, int *info) {
  zgeqrf_(&m, &n, reinterpret_cast<std::complex<double>*>(a), &lda, reinterpret_cast<std::complex<double>*>(tau), reinterpret_cast<std::complex<double>*>(work), &lwork, info);
}

template<> void lapackGeqrf<c10::complex<float>>(int m, int n, c10::complex<float> *a, int lda, c10::complex<float> *tau, c10::complex<float> *work, int lwork, int *info) {
  cgeqrf_(&m, &n, reinterpret_cast<std::complex<float>*>(a), &lda, reinterpret_cast<std::complex<float>*>(tau), reinterpret_cast<std::complex<float>*>(work), &lwork, info);
}

template<> void lapackGeqrf<double>(int m, int n, double *a, int lda, double *tau, double *work, int lwork, int *info) {
  dgeqrf_(&m, &n, a, &lda, tau, work, &lwork, info);
}

template<> void lapackGeqrf<float>(int m, int n, float *a, int lda, float *tau, float *work, int lwork, int *info) {
  sgeqrf_(&m, &n, a, &lda, tau, work, &lwork, info);
}

template<> void lapackOrgqr<c10::complex<double>>(int m, int n, int k, c10::complex<double> *a, int lda, c10::complex<double> *tau, c10::complex<double> *work, int lwork, int *info) {
  zungqr_(&m, &n, &k, reinterpret_cast<std::complex<double>*>(a), &lda, reinterpret_cast<std::complex<double>*>(tau), reinterpret_cast<std::complex<double>*>(work), &lwork, info);
}

template<> void lapackOrgqr<c10::complex<float>>(int m, int n, int k, c10::complex<float> *a, int lda, c10::complex<float> *tau, c10::complex<float> *work, int lwork, int *info) {
  cungqr_(&m, &n, &k, reinterpret_cast<std::complex<float>*>(a), &lda, reinterpret_cast<std::complex<float>*>(tau), reinterpret_cast<std::complex<float>*>(work), &lwork, info);
}

template<> void lapackOrgqr<double>(int m, int n, int k, double *a, int lda, double *tau, double *work, int lwork, int *info) {
  dorgqr_(&m, &n, &k, a, &lda, tau, work, &lwork, info);
}

template<> void lapackOrgqr<float>(int m, int n, int k, float *a, int lda, float *tau, float *work, int lwork, int *info) {
  sorgqr_(&m, &n, &k, a, &lda, tau, work, &lwork, info);
}

template<> void lapackOrmqr<c10::complex<double>>(char side, char trans, int m, int n, int k, c10::complex<double> *a, int lda, c10::complex<double> *tau, c10::complex<double> *c, int ldc, c10::complex<double> *work, int lwork, int *info) {
  zunmqr_(&side, &trans, &m, &n, &k, reinterpret_cast<std::complex<double>*>(a), &lda, reinterpret_cast<std::complex<double>*>(tau), reinterpret_cast<std::complex<double>*>(c), &ldc, reinterpret_cast<std::complex<double>*>(work), &lwork, info);
}

template<> void lapackOrmqr<c10::complex<float>>(char side, char trans, int m, int n, int k, c10::complex<float> *a, int lda, c10::complex<float> *tau, c10::complex<float> *c, int ldc, c10::complex<float> *work, int lwork, int *info) {
  cunmqr_(&side, &trans, &m, &n, &k, reinterpret_cast<std::complex<float>*>(a), &lda, reinterpret_cast<std::complex<float>*>(tau), reinterpret_cast<std::complex<float>*>(c), &ldc, reinterpret_cast<std::complex<float>*>(work), &lwork, info);
}

template<> void lapackOrmqr<double>(char side, char trans, int m, int n, int k, double *a, int lda, double *tau, double *c, int ldc, double *work, int lwork, int *info) {
  dormqr_(&side, &trans, &m, &n, &k, a, &lda, tau, c, &ldc, work, &lwork, info);
}

template<> void lapackOrmqr<float>(char side, char trans, int m, int n, int k, float *a, int lda, float *tau, float *c, int ldc, float *work, int lwork, int *info) {
  sormqr_(&side, &trans, &m, &n, &k, a, &lda, tau, c, &ldc, work, &lwork, info);
}

template<> void lapackSymeig<c10::complex<double>, double>(char jobz, char uplo, int n, c10::complex<double> *a, int lda, double *w, c10::complex<double> *work, int lwork, double *rwork, int *info) {
  zheev_(&jobz, &uplo, &n, reinterpret_cast<std::complex<double>*>(a), &lda, w, reinterpret_cast<std::complex<double>*>(work), &lwork, rwork, info);
}

template<> void lapackSymeig<c10::complex<float>, float>(char jobz, char uplo, int n, c10::complex<float> *a, int lda, float *w, c10::complex<float> *work, int lwork, float *rwork, int *info) {
  cheev_(&jobz, &uplo, &n, reinterpret_cast<std::complex<float>*>(a), &lda, w, reinterpret_cast<std::complex<float>*>(work), &lwork, rwork, info);
}

template<> void lapackSymeig<double>(char jobz, char uplo, int n, double *a, int lda, double *w, double *work, int lwork, double* rwork, int *info) {
  (void)rwork;  // unused
  dsyev_(&jobz, &uplo, &n, a, &lda, w, work, &lwork, info);
}

template<> void lapackSymeig<float>(char jobz, char uplo, int n, float *a, int lda, float *w, float *work, int lwork, float* rwork, int *info) {
  (void)rwork;  // unused
  ssyev_(&jobz, &uplo, &n, a, &lda, w, work, &lwork, info);
}

template<> void lapackSyevd<c10::complex<double>, double>(char jobz, char uplo, int n, c10::complex<double> *a, int lda, double *w, c10::complex<double> *work, int lwork, double *rwork, int lrwork, int *iwork, int liwork, int *info) {
  zheevd_(&jobz, &uplo, &n, reinterpret_cast<std::complex<double>*>(a), &lda, w, reinterpret_cast<std::complex<double>*>(work), &lwork, rwork, &lrwork, iwork, &liwork, info);
}

template<> void lapackSyevd<c10::complex<float>, float>(char jobz, char uplo, int n, c10::complex<float> *a, int lda, float *w, c10::complex<float> *work, int lwork, float *rwork, int lrwork, int *iwork, int liwork, int *info) {
  cheevd_(&jobz, &uplo, &n, reinterpret_cast<std::complex<float>*>(a), &lda, w, reinterpret_cast<std::complex<float>*>(work), &lwork, rwork, &lrwork, iwork, &liwork, info);
}

template<> void lapackSyevd<double>(char jobz, char uplo, int n, double *a, int lda, double *w, double *work, int lwork, double *rwork, int lrwork, int *iwork, int liwork, int *info) {
  (void)rwork;  // unused
  (void)lrwork;  // unused
  dsyevd_(&jobz, &uplo, &n, a, &lda, w, work, &lwork, iwork, &liwork, info);
}

template<> void lapackSyevd<float>(char jobz, char uplo, int n, float *a, int lda, float *w, float *work, int lwork, float *rwork, int lrwork, int *iwork, int liwork, int *info) {
  (void)rwork;  // unused
  (void)lrwork;  // unused
  ssyevd_(&jobz, &uplo, &n, a, &lda, w, work, &lwork, iwork, &liwork, info);
}

template<> void lapackEig<double>(char jobvl, char jobvr, int n, double *a, int lda, double *w, double* vl, int ldvl, double *vr, int ldvr, double *work, int lwork, double *rwork, int *info) {
  // lapack [sd]geev wants to separate output arrays: wr and wi for the real
  // and imaginary parts
  double *wr = w;
  double *wi = w + n;
  (void)rwork; // unused
  dgeev_(&jobvl, &jobvr, &n, a, &lda, wr, wi, vl, &ldvl, vr, &ldvr, work, &lwork, info);
}

template<> void lapackEig<float>(char jobvl, char jobvr, int n, float *a, int lda, float *w, float* vl, int ldvl, float *vr, int ldvr, float *work, int lwork, float *rwork, int *info) {
  // lapack [sd]geev wants to separate output arrays: wr and wi for the real
  // and imaginary parts
  float *wr = w;
  float *wi = w + n;
  (void)rwork; // unused
  sgeev_(&jobvl, &jobvr, &n, a, &lda, wr, wi, vl, &ldvl, vr, &ldvr, work, &lwork, info);
}

template<> void lapackEig<c10::complex<double>, double>(char jobvl, char jobvr, int n, c10::complex<double> *a, int lda, c10::complex<double> *w, c10::complex<double> *vl, int ldvl, c10::complex<double> *vr, int ldvr, c10::complex<double> *work, int lwork, double *rwork, int *info) {
  zgeev_(&jobvl, &jobvr, &n,
         reinterpret_cast<std::complex<double>*>(a), &lda,
         reinterpret_cast<std::complex<double>*>(w),
         reinterpret_cast<std::complex<double>*>(vl), &ldvl,
         reinterpret_cast<std::complex<double>*>(vr), &ldvr,
         reinterpret_cast<std::complex<double>*>(work), &lwork,
         rwork, info);
}

template<> void lapackEig<c10::complex<float>, float>(char jobvl, char jobvr, int n, c10::complex<float> *a, int lda, c10::complex<float> *w, c10::complex<float> *vl, int ldvl, c10::complex<float> *vr, int ldvr, c10::complex<float> *work, int lwork, float *rwork, int *info) {
  cgeev_(&jobvl, &jobvr, &n,
         reinterpret_cast<std::complex<float>*>(a), &lda,
         reinterpret_cast<std::complex<float>*>(w),
         reinterpret_cast<std::complex<float>*>(vl), &ldvl,
         reinterpret_cast<std::complex<float>*>(vr), &ldvr,
         reinterpret_cast<std::complex<float>*>(work), &lwork,
         rwork, info);
}

template<> void lapackSvd<c10::complex<double>, double>(char jobz, int m, int n, c10::complex<double> *a, int lda,
                                  double *s, c10::complex<double> *u, int ldu, c10::complex<double> *vt, int ldvt, c10::complex<double> *work, int lwork, double *rwork, int *iwork, int *info) {
  zgesdd_(&jobz, &m, &n, reinterpret_cast<std::complex<double>*>(a), &lda, s, reinterpret_cast<std::complex<double>*>(u), &ldu,
          reinterpret_cast<std::complex<double>*>(vt), &ldvt, reinterpret_cast<std::complex<double>*>(work), &lwork, rwork, iwork, info);
}

template<> void lapackSvd<c10::complex<float>, float>(char jobz, int m, int n, c10::complex<float> *a, int lda,
                                 float *s, c10::complex<float> *u, int ldu, c10::complex<float> *vt, int ldvt, c10::complex<float> *work, int lwork, float *rwork, int *iwork, int *info) {
  cgesdd_(&jobz, &m, &n, reinterpret_cast<std::complex<float>*>(a), &lda, s, reinterpret_cast<std::complex<float>*>(u), &ldu,
          reinterpret_cast<std::complex<float>*>(vt), &ldvt, reinterpret_cast<std::complex<float>*>(work), &lwork, rwork, iwork, info);
}

template<> void lapackSvd<double>(char jobz, int m, int n, double *a, int lda,
                                  double *s, double *u, int ldu, double *vt, int ldvt, double *work, int lwork, double *rwork, int *iwork, int *info) {
  dgesdd_(&jobz, &m, &n, a, &lda, s, u, &ldu, vt, &ldvt, work, &lwork, iwork, info);
}

template<> void lapackSvd<float>(char jobz, int m, int n, float *a, int lda,
                                 float *s, float *u, int ldu, float *vt, int ldvt, float *work, int lwork, float *rwork, int *iwork, int *info) {
  sgesdd_(&jobz, &m, &n, a, &lda, s, u, &ldu, vt, &ldvt, work, &lwork, iwork, info);
}

template<> void lapackLuSolve<c10::complex<double>>(char trans, int n, int nrhs, c10::complex<double> *a, int lda, int *ipiv, c10::complex<double> *b, int ldb, int *info) {
  zgetrs_(&trans, &n, &nrhs, reinterpret_cast<std::complex<double>*>(a), &lda, ipiv, reinterpret_cast<std::complex<double>*>(b), &ldb, info);
}

template<> void lapackLuSolve<c10::complex<float>>(char trans, int n, int nrhs, c10::complex<float> *a, int lda, int *ipiv, c10::complex<float> *b, int ldb, int *info) {
  cgetrs_(&trans, &n, &nrhs, reinterpret_cast<std::complex<float>*>(a), &lda, ipiv, reinterpret_cast<std::complex<float>*>(b), &ldb, info);
}

template<> void lapackLuSolve<double>(char trans, int n, int nrhs, double *a, int lda, int *ipiv, double *b, int ldb, int *info) {
  dgetrs_(&trans, &n, &nrhs, a, &lda, ipiv, b, &ldb, info);
}

template<> void lapackLuSolve<float>(char trans, int n, int nrhs, float *a, int lda, int *ipiv, float *b, int ldb, int *info) {
  sgetrs_(&trans, &n, &nrhs, a, &lda, ipiv, b, &ldb, info);
}

template<> void lapackGels<c10::complex<double>>(
    char trans, int m, int n, int nrhs,
    c10::complex<double> *a, int lda, c10::complex<double> *b, int ldb,
    c10::complex<double> *work, int lwork, int *info) {
  zgels_(&trans, &m, &n, &nrhs,
      reinterpret_cast<std::complex<double>*>(a), &lda,
      reinterpret_cast<std::complex<double>*>(b), &ldb,
      reinterpret_cast<std::complex<double>*>(work), &lwork, info);
}

template<> void lapackGels<c10::complex<float>>(
    char trans, int m, int n, int nrhs,
    c10::complex<float> *a, int lda, c10::complex<float> *b, int ldb,
    c10::complex<float> *work, int lwork, int *info) {
  cgels_(&trans, &m, &n, &nrhs,
      reinterpret_cast<std::complex<float>*>(a), &lda,
      reinterpret_cast<std::complex<float>*>(b), &ldb,
      reinterpret_cast<std::complex<float>*>(work), &lwork, info);
}

template<> void lapackGels<double>(
    char trans, int m, int n, int nrhs,
    double *a, int lda, double *b, int ldb,
    double *work, int lwork, int *info) {
  dgels_(&trans, &m, &n, &nrhs,
      a, &lda, b, &ldb, work, &lwork, info);
}

template<> void lapackGels<float>(
    char trans, int m, int n, int nrhs,
    float *a, int lda, float *b, int ldb,
    float *work, int lwork, int *info) {
  sgels_(&trans, &m, &n, &nrhs,
      a, &lda, b, &ldb, work, &lwork, info);
}

template<> void lapackGelsd<c10::complex<double>, double>(
    int m, int n, int nrhs,
    c10::complex<double> *a, int lda, c10::complex<double> *b, int ldb,
    double *s, double rcond, int *rank,
    c10::complex<double> *work, int lwork,
    double *rwork, int *iwork, int *info) {
  zgelsd_(&m, &n, &nrhs,
      reinterpret_cast<std::complex<double>*>(a), &lda,
      reinterpret_cast<std::complex<double>*>(b), &ldb,
      s, &rcond, rank,
      reinterpret_cast<std::complex<double>*>(work), &lwork,
      rwork, iwork, info);
}

template<> void lapackGelsd<c10::complex<float>, float>(
    int m, int n, int nrhs,
    c10::complex<float> *a, int lda, c10::complex<float> *b, int ldb,
    float *s, float rcond, int *rank,
    c10::complex<float> *work, int lwork,
    float *rwork, int *iwork, int *info) {
  cgelsd_(&m, &n, &nrhs,
      reinterpret_cast<std::complex<float>*>(a), &lda,
      reinterpret_cast<std::complex<float>*>(b), &ldb,
      s, &rcond, rank,
      reinterpret_cast<std::complex<float>*>(work), &lwork,
      rwork, iwork, info);
}

template<> void lapackGelsd<double>(
    int m, int n, int nrhs,
    double *a, int lda, double *b, int ldb,
    double *s, double rcond, int *rank,
    double *work, int lwork,
    double *rwork, int *iwork, int *info) {
  dgelsd_(&m, &n, &nrhs,
      a, &lda, b, &ldb,
      s, &rcond, rank,
      work, &lwork, iwork, info);
}

template<> void lapackGelsd<float>(
    int m, int n, int nrhs,
    float *a, int lda, float *b, int ldb,
    float *s, float rcond, int *rank,
    float *work, int lwork,
    float *rwork, int *iwork, int *info) {
  sgelsd_(&m, &n, &nrhs,
      a, &lda, b, &ldb,
      s, &rcond, rank,
      work, &lwork, iwork, info);
}

template<> void lapackGelsy<c10::complex<double>, double>(
    int m, int n, int nrhs,
    c10::complex<double> *a, int lda, c10::complex<double> *b, int ldb,
    int *jpvt, double rcond, int *rank,
    c10::complex<double> *work, int lwork, double *rwork, int *info) {
  zgelsy_(&m, &n, &nrhs,
      reinterpret_cast<std::complex<double>*>(a), &lda,
      reinterpret_cast<std::complex<double>*>(b), &ldb,
      jpvt, &rcond, rank,
      reinterpret_cast<std::complex<double>*>(work), &lwork,
      rwork, info);
}

template<> void lapackGelsy<c10::complex<float>, float>(
    int m, int n, int nrhs,
    c10::complex<float> *a, int lda, c10::complex<float> *b, int ldb,
    int *jpvt, float rcond, int *rank,
    c10::complex<float> *work, int lwork, float *rwork, int *info) {
  cgelsy_(&m, &n, &nrhs,
      reinterpret_cast<std::complex<float>*>(a), &lda,
      reinterpret_cast<std::complex<float>*>(b), &ldb,
      jpvt, &rcond, rank,
      reinterpret_cast<std::complex<float>*>(work), &lwork,
      rwork, info);
}

template<> void lapackGelsy<double>(
    int m, int n, int nrhs,
    double *a, int lda, double *b, int ldb,
    int *jpvt, double rcond, int *rank,
    double *work, int lwork, double *rwork, int *info) {
  dgelsy_(&m, &n, &nrhs,
      a, &lda, b, &ldb,
      jpvt, &rcond, rank,
      work, &lwork, info);
}

template<> void lapackGelsy<float>(
    int m, int n, int nrhs,
    float *a, int lda, float *b, int ldb,
    int *jpvt, float rcond, int *rank,
    float *work, int lwork, float *rwork, int *info) {
  sgelsy_(&m, &n, &nrhs,
      a, &lda, b, &ldb,
      jpvt, &rcond, rank,
      work, &lwork, info);
}

template<> void lapackGelss<c10::complex<double>, double>(
    int m, int n, int nrhs,
    c10::complex<double> *a, int lda, c10::complex<double> *b, int ldb,
    double *s, double rcond, int *rank,
    c10::complex<double> *work, int lwork,
    double *rwork, int *info
    ) {
  zgelss_(&m, &n, &nrhs,
      reinterpret_cast<std::complex<double>*>(a), &lda,
      reinterpret_cast<std::complex<double>*>(b), &ldb,
      s, &rcond, rank,
      reinterpret_cast<std::complex<double>*>(work), &lwork,
      rwork, info);
}

template<> void lapackGelss<c10::complex<float>, float>(
    int m, int n, int nrhs,
    c10::complex<float> *a, int lda, c10::complex<float> *b, int ldb,
    float *s, float rcond, int *rank,
    c10::complex<float> *work, int lwork,
    float *rwork, int *info
    ) {
  cgelss_(&m, &n, &nrhs,
      reinterpret_cast<std::complex<float>*>(a), &lda,
      reinterpret_cast<std::complex<float>*>(b), &ldb,
      s, &rcond, rank,
      reinterpret_cast<std::complex<float>*>(work), &lwork,
      rwork, info);
}

template<> void lapackGelss<double>(
    int m, int n, int nrhs,
    double *a, int lda, double *b, int ldb,
    double *s, double rcond, int *rank,
    double *work, int lwork,
    double *rwork, int *info) {
  dgelss_(&m, &n, &nrhs,
      a, &lda, b, &ldb,
      s, &rcond, rank,
      work, &lwork, info);
}

template<> void lapackGelss<float>(
    int m, int n, int nrhs,
    float *a, int lda, float *b, int ldb,
    float *s, float rcond, int *rank,
    float *work, int lwork,
    float *rwork, int *info) {
  sgelss_(&m, &n, &nrhs,
      a, &lda, b, &ldb,
      s, &rcond, rank,
      work, &lwork, info);
}
#endif

#if AT_BUILD_WITH_BLAS()
template<> void blasTriangularSolve<c10::complex<double>>(char side, char uplo, char trans, char diag, int n, int nrhs, c10::complex<double> *a, int lda, c10::complex<double> *b, int ldb) {
  std::complex<double> one{1., 0.};
  ztrsm_(&side, &uplo, &trans, &diag, &n, &nrhs, &one, reinterpret_cast<std::complex<double>*>(a), &lda, reinterpret_cast<std::complex<double>*>(b), &ldb);
}

template<> void blasTriangularSolve<c10::complex<float>>(char side, char uplo, char trans, char diag, int n, int nrhs, c10::complex<float> *a, int lda, c10::complex<float> *b, int ldb) {
  std::complex<float> one{1.f, 0.f};
  ctrsm_(&side, &uplo, &trans, &diag, &n, &nrhs, &one, reinterpret_cast<std::complex<float>*>(a), &lda, reinterpret_cast<std::complex<float>*>(b), &ldb);
}

template<> void blasTriangularSolve<double>(char side, char uplo, char trans, char diag, int n, int nrhs, double *a, int lda, double *b, int ldb) {
  auto one = 1.;
  dtrsm_(&side, &uplo, &trans, &diag, &n, &nrhs, &one, a, &lda, b, &ldb);
}

template<> void blasTriangularSolve<float>(char side, char uplo, char trans, char diag, int n, int nrhs, float *a, int lda, float *b, int ldb) {
  auto one = 1.f;
  strsm_(&side, &uplo, &trans, &diag, &n, &nrhs, &one, a, &lda, b, &ldb);
}
#endif

void _linalg_check_errors(
    const Tensor& info,
    const c10::string_view api_name,
    bool is_matrix) {
  if (is_matrix) {
    singleCheckErrors(info.item<int64_t>(), api_name);
  } else {
    batchCheckErrors(info, api_name);
  }
}

// Below of the definitions of the functions operating on a batch that are going to be dispatched
// in the main helper functions for the linear algebra operations

// ~~~~~~~~~~~~~~~~~~~~~~~~~~~~~~~~~~ solve ~~~~~~~~~~~~~~~~~~~~~~~~~~~~~~~~~~~~~~

/*
Computes the solution to a system of linear equations
  A X = B,
where A is an n-by-n matrix and X and B are n-by-nrhs matrices.
Note that B is required to be a matrix, the usual, vector case, is obtained with nrhs = 1.
Above description is for non-batched input, the batched input is also supported.
This is an in-place routine, content of both A and b are overwritten.
'infos' is an int Tensor containing error codes for each matrix in the batched input.
For more information see LAPACK's documentation for GESV routine.
*/
template<typename scalar_t>
static void apply_solve(Tensor& b, Tensor& A, Tensor& infos) {
#if !AT_BUILD_WITH_LAPACK()
  AT_ERROR("solve: LAPACK library not found in compilation");
#else
  auto A_data = A.data_ptr<scalar_t>();
  auto b_data = b.data_ptr<scalar_t>();
  auto A_mat_stride = matrixStride(A);
  auto b_mat_stride = matrixStride(b);
  auto batch_size = batchCount(A);
  auto n = A.size(-2);
  auto nrhs = b.size(-1);
  auto lda = std::max<int64_t>(1, n);

  auto ipiv = at::empty({lda}, b.options().dtype(kInt));
  auto ipiv_data = ipiv.data_ptr<int>();
  auto infos_data = infos.data_ptr<int>();

  for (const auto i : c10::irange(batch_size)) {
    scalar_t* A_working_ptr = &A_data[i * A_mat_stride];
    scalar_t* b_working_ptr = &b_data[i * b_mat_stride];
    int* info_working_ptr = &infos_data[i];
    lapackSolve<scalar_t>(n, nrhs, A_working_ptr, lda, ipiv_data, b_working_ptr, lda, info_working_ptr);
  }
#endif
}

std::tuple<Tensor, Tensor> _solve_helper_cpu(const Tensor& self, const Tensor& A) {
  auto self_working_copy = cloneBatchedColumnMajor(self);
  auto A_working_copy = cloneBatchedColumnMajor(A);
  // infos might not get filled for empty inputs therefore at::zeros is used instead of at::empty
  auto infos = at::zeros({std::max<int64_t>(1, batchCount(self))}, self.options().dtype(kInt));
  AT_DISPATCH_FLOATING_AND_COMPLEX_TYPES(self.scalar_type(), "solve_cpu", [&]{
    apply_solve<scalar_t>(self_working_copy, A_working_copy, infos);
  });
  at::_linalg_check_errors(infos, "solve_cpu", self.dim() == 2);
  return std::tuple<Tensor, Tensor>(self_working_copy, A_working_copy);
}

// Supports arbitrary batch dimensions for self and A
std::tuple<Tensor,Tensor> solve(const Tensor& self, const Tensor& A) {
  TORCH_WARN_ONCE(
    "torch.solve is deprecated in favor of torch.linalg.solve",
    "and will be removed in a future PyTorch release.\n",
    "torch.linalg.solve has its arguments reversed and does not return the LU factorization.\n",
    "To get the LU factorization see torch.lu, which can be used with torch.lu_solve or torch.lu_unpack.\n",
    "X = torch.solve(B, A).solution\n",
    "should be replaced with\n",
    "X = torch.linalg.solve(A, B)"
  );
  TORCH_CHECK(self.dim() >= 2,
           "B should have at least 2 dimensions, but has ", self.dim(), " dimensions instead");
  TORCH_CHECK(A.dim() >= 2,
           "A should have at least 2 dimensions, but has ", A.dim(), " dimensions instead");
  Tensor self_broadcasted, A_broadcasted;
  std::tie(self_broadcasted, A_broadcasted) = _linalg_broadcast_batch_dims(self, A, "solve");
  return at::_solve_helper(self_broadcasted, A_broadcasted);
}

std::tuple<Tensor&,Tensor&> solve_out(const Tensor& self, const Tensor& A, Tensor& solution, Tensor& lu) {
  TORCH_WARN_ONCE(
    "torch.solve is deprecated in favor of torch.linalg.solve",
    "and will be removed in a future PyTorch release.\n",
    "torch.linalg.solve has its arguments reversed and does not return the LU factorization.\n",
    "To get the LU factorization see torch.lu, which can be used with torch.lu_solve or torch.lu_unpack.\n",
    "X = torch.solve(B, A).solution\n",
    "should be replaced with\n",
    "X = torch.linalg.solve(A, B)"
  );
  checkSameDevice("solve", solution, self, "solution");
  checkSameDevice("solve", lu, self, "lu");
  checkLinalgCompatibleDtype("solve", solution, self, "solution");
  checkLinalgCompatibleDtype("solve", lu, self, "lu");

  Tensor solution_tmp, lu_tmp;
  std::tie(solution_tmp, lu_tmp) = at::_solve_helper(self, A);

  at::native::resize_output(solution, solution_tmp.sizes());
  at::native::resize_output(lu, lu_tmp.sizes());
  solution.copy_(solution_tmp);
  lu.copy_(lu_tmp);
  return std::tuple<Tensor&, Tensor&>(solution, lu);
}

// Solves a system of linear equations matmul(input, x) = other in-place
// LAPACK/MAGMA error codes are saved in 'infos' tensor, they are not checked here
static Tensor& linalg_solve_out_info(Tensor& result, Tensor& infos, const Tensor& input, const Tensor& other) {
  checkSameDevice("linalg.solve", result, input);
  checkSameDevice("linalg.solve", other, input, "other");
  checkLinalgCompatibleDtype("linalg.solve", result, input);

  TORCH_CHECK(input.scalar_type() == other.scalar_type(),
    "input dtype ", input.scalar_type(), " does not match other dtype ", other.scalar_type());

  squareCheckInputs(input, "linalg.solve");
  TORCH_CHECK(other.dim() >= 1,
           "other should have at least 1 dimension, but has ", other.dim(), " dimensions instead");

  // Two types of 'other' tensors are supported:
  // - 1-dimensional (1D) tensor or batch of 1D tensors (vector case)
  // - 2-dimensional (2D) tensor or batch of 2D tensors (matrix case)
  // original torch.solve supported only the matrix case, while NumPy works for both cases
  // for the batched input we need to be able to distinguish them
  bool vector_case = linalg_solve_is_vector_rhs(input, other);

  bool is_batched_column_major = false;
  if (vector_case) {
    is_batched_column_major = result.is_contiguous();
  } else if (!vector_case && result.dim() >= 2) {
    is_batched_column_major = result.mT().is_contiguous();
  }

  // if 'other' is a batch of 2D tensors, then 'input' can be non-batched and will be broadcasted
  auto expected_shape = IntArrayRef(input.sizes().data(), input.dim() - 1);  // input.shape[:-1]
  if (!vector_case && other.dim() > 2) {
    expected_shape = other.sizes();
  }

  bool result_equal_expected_shape = result.sizes().equals(expected_shape);
  bool result_input_same_type = (result.scalar_type() == input.scalar_type());

  // if result is not empty and not in batched column major format
  bool copy_needed = (result.numel() != 0 && !is_batched_column_major);
  copy_needed |= !result_input_same_type;  // or result does not have the same dtype as input
  copy_needed |= (result.numel() != 0 && !result_equal_expected_shape); // or result does not have the expected shape
  // we have to allocate a temporary tensor
  if (copy_needed) {
    Tensor result_tmp = at::empty({0}, input.options());
    result_tmp = linalg_solve_out_info(result_tmp, infos, input, other);
    at::native::resize_output(result, result_tmp.sizes());
    result.copy_(result_tmp);
    return result;
  }
  // else use result's storage directly

  // we need to unsqueeze 'other' because 2-dimensional tensors are expected in the implementation
  Tensor other_ = vector_case ? other.unsqueeze(-1) : other;

  // _linalg_broadcast_batch_dims also includes linearSolveCheckInputs
  // it checks for squareness of 'input' and 'shape' compatibility of 'other' and 'input'
  Tensor other_broadcasted, input_broadcasted;
  std::tie(other_broadcasted, input_broadcasted) = _linalg_broadcast_batch_dims(other_, input, "linalg.solve");

  auto squeezed_other_broadcasted = at::squeeze(other_broadcasted, -1);
  auto squeezed_result_shape = squeezed_other_broadcasted.sizes();

  // if result has no elements we can modify it
  if (result.numel() == 0) {
    if (vector_case) {
      result.resize_(squeezed_result_shape);
    } else {
      at::native::resize_as_(result, other_broadcasted.mT(), MemoryFormat::Contiguous);
      result.transpose_(-2, -1);
    }
  }

  auto expected_result_shape = vector_case ? squeezed_result_shape : other_broadcasted.sizes();
  TORCH_INTERNAL_ASSERT(result.sizes().equals(expected_result_shape));
  TORCH_INTERNAL_ASSERT(result.scalar_type() == input.scalar_type());
  TORCH_INTERNAL_ASSERT(result.device() == input.device());

  // result tensor must be in batched column major order (Fortran contiguous) for 2D inputs
  // or C contiguous for 1D input
  if (vector_case) {
    TORCH_INTERNAL_ASSERT(result.is_contiguous());
  } else {
    TORCH_INTERNAL_ASSERT(result.mT().is_contiguous());
  }

  // for 1-dimensional 'other', we need to unsqueeze the result before passing to "apply_solve"
  if (vector_case) {
    result = result.unsqueeze_(-1);
  }

  // lu_factor_stub+lu_solve_stub perform calculations in-place and 'result' must be a copy of 'other_broadcasted'
  result.copy_(other_broadcasted);

  auto input_working_copy = cloneBatchedColumnMajor(input_broadcasted);

  TORCH_INTERNAL_ASSERT(infos.scalar_type() == kInt);
  TORCH_INTERNAL_ASSERT(infos.device() == input.device());
  infos.resize_({std::max<int64_t>(1, batchCount(input_broadcasted))});
  // if input is empty infos might not get filled; make sure infos doesn't contain garbage then
  if (input.numel() == 0) {
    infos.fill_(0);
  }

  // compute the LU factorization of 'input_working_copy'
  auto pivots_shape = IntArrayRef(input_broadcasted.sizes().data(), input_broadcasted.dim() - 2).vec(); // input_broadcasted.shape[:-2]
  pivots_shape.push_back(std::min(input.size(-2), input.size(-1)));
  Tensor pivots = at::empty(pivots_shape, input.options().dtype(kInt));
  lu_factor_stub(input.device().type(), input_working_copy, pivots, infos, /*compute_pivots=*/true);

  // solve the linear system using the LU factorization
  lu_solve_stub(input.device().type(), result, input_working_copy, pivots);

  // for 1-dimensional 'other', we need to squeeze the result after "apply_solve"
  if (vector_case) {
    result = result.squeeze_(-1);
  }

  return result;
}

// Solves a system of linear equations matmul(input, x) = other in-place
Tensor& linalg_solve_out(const Tensor& input, const Tensor& other, Tensor& result) {
  auto infos = at::empty({0}, input.options().dtype(kInt));
  result = linalg_solve_out_info(result, infos, input, other);

  // Now check LAPACK/MAGMA error codes
<<<<<<< HEAD
  // _linalg_check_errors calls 'infos = infos.to(kCPU)'
  at::_linalg_check_errors(infos, "linalg.solve", input.dim() == 2);
=======
  // batchCheckErrors(Tensor, char*) calls 'infos = infos.to(kCPU)'
  bool vector_case = linalg_solve_is_vector_rhs(input, other);
  if (vector_case ? result.dim() > 1 : result.dim() > 2) {
    batchCheckErrors(infos, "linalg.solve");
  } else {
    singleCheckErrors(infos.item().toInt(), "linalg.solve");
  }

>>>>>>> d06e0158
  return result;
}

// Solves a system of linear equations matmul(input, x) = other
Tensor linalg_solve(const Tensor& input, const Tensor& other) {
  Tensor result = at::empty({0}, input.options());
  result = at::linalg_solve_out(result, input, other);
  return result;
}

// ~~~~~~~~~~~~~~~~~~~~~~~~~~~~~~~~~ inverse ~~~~~~~~~~~~~~~~~~~~~~~~~~~~~~~~~~~~

/*
Computes the inverse of n-by-n matrix 'self'
This is an in-place routine, it overwrites the content of 'self'.
'infos_lu' and 'infos_getri' are int Tensors containing error codes for each matrix in the batched input.
'infos_lu' is for holding lapackLU errors, and 'infos_getri' is for holding lapackGetri errors.
For more information see LAPACK's documentation for GETRI and GETRF routines.
*/
template <typename scalar_t>
static void apply_inverse(Tensor& self, Tensor& infos_lu, Tensor& infos_getri) {
#if !AT_BUILD_WITH_LAPACK()
  AT_ERROR("inverse: LAPACK library not found in compilation");
#else
  using value_t = typename c10::scalar_value_type<scalar_t>::type;
  auto self_data = self.data_ptr<scalar_t>();
  auto self_matrix_stride = matrixStride(self);
  auto batch_size = batchCount(self);
  auto n = self.size(-2);
  auto lda = std::max<int64_t>(1, n);

  auto ipiv = at::empty({lda}, self.options().dtype(kInt));
  auto ipiv_data = ipiv.data_ptr<int>();
  auto infos_lu_data = infos_lu.data_ptr<int>();
  auto infos_getri_data = infos_getri.data_ptr<int>();

  // NOLINTNEXTLINE(cppcoreguidelines-init-variables)
  int info;
  // Run once, first to get the optimum work size
  // Since we deal with batches of matrices with the same dimensions, doing this outside
  // the loop saves (batch_size - 1) workspace queries which would provide the same result
  // and (batch_size - 1) calls to allocate and deallocate workspace using at::empty()
  int lwork = -1;
  scalar_t wkopt;
  lapackGetri<scalar_t>(n, self_data, lda, ipiv_data, &wkopt, lwork, &info);
  lwork = std::max<int>(1, real_impl<scalar_t, value_t>(wkopt));
  Tensor work = at::empty({lwork}, self.options());
  auto work_data = work.data_ptr<scalar_t>();

  for (const auto i : c10::irange(batch_size)) {
    scalar_t* self_working_ptr = &self_data[i * self_matrix_stride];
    int* info_lu_working_ptr = &infos_lu_data[i];
    lapackLu<scalar_t>(n, n, self_working_ptr, lda, ipiv_data, info_lu_working_ptr);

    // now compute the actual inverse
    int* info_getri_working_ptr = &infos_getri_data[i];
    lapackGetri<scalar_t>(n, self_working_ptr, lda, ipiv_data, work_data, lwork, info_getri_working_ptr);
  }
#endif
}

Tensor inverse(const Tensor &self) {
  if (self.numel() == 0) {
    return at::empty_like(self);
  }
  return at::linalg_inv(self);
}

Tensor& inverse_out(const Tensor &self, Tensor &result) {
  at::linalg_inv_out(result, self);
  return result;
}

// This is a type dispatching helper function for 'apply_inverse'
Tensor& _linalg_inv_out_helper_cpu(Tensor &result, Tensor& infos_lu, Tensor& infos_getri) {
  // This function calculates the inverse matrix in-place
  // result should be in column major order and contain matrices to invert
  // the content of result is overwritten by 'apply_inverse'
  AT_DISPATCH_FLOATING_AND_COMPLEX_TYPES(result.scalar_type(), "linalg_inv_out_cpu", [&]{
    apply_inverse<scalar_t>(result, infos_lu, infos_getri);
  });
  return result;
}

// Computes the inverse matrix of 'input', it is is saved to 'result' in-place
// LAPACK/MAGMA/cuSOLVER error codes are saved in 'infos' tensors, they are not checked here
static Tensor& linalg_inv_out_info(Tensor& result, Tensor& infos_lu, Tensor& infos_getri, const Tensor& input) {
  squareCheckInputs(input, "linalg.inv");
  checkSameDevice("linalg.inv", result, input);
  checkLinalgCompatibleDtype("linalg.inv", result, input);

  TORCH_INTERNAL_ASSERT_DEBUG_ONLY(infos_lu.scalar_type() == kInt);
  TORCH_INTERNAL_ASSERT_DEBUG_ONLY(infos_getri.scalar_type() == kInt);

  TORCH_INTERNAL_ASSERT_DEBUG_ONLY(infos_lu.device() == input.device());
  TORCH_INTERNAL_ASSERT_DEBUG_ONLY(infos_getri.device() == input.device());

  bool result_input_same_type = (result.scalar_type() == input.scalar_type());
  bool result_equal_expected_shape = result.sizes().equals(input.sizes());
  bool is_batched_column_major = false;
  if (result.dim() >= 2) {
    is_batched_column_major = result.mT().is_contiguous();
  }

  // if result is not empty and not in batched column major format
  bool copy_needed = (result.numel() != 0 && !is_batched_column_major);
  copy_needed |= !result_input_same_type;  // or result does not have the same dtype as input
  copy_needed |= (result.numel() != 0 && !result_equal_expected_shape); // or result does not have the expected shape
  // we have to allocate a temporary tensor

  // similar conditions for infos_lu and infos_getri tensors
  auto expected_info_shape = IntArrayRef(input.sizes().cbegin(), input.sizes().cend() - 2); // input.shape[:-2]
  copy_needed |= (infos_lu.numel() != 0 && !infos_lu.is_contiguous());
  copy_needed |= (infos_lu.numel() != 0 && !(infos_lu.sizes().equals(expected_info_shape)));

  copy_needed |= (infos_getri.numel() != 0 && !infos_getri.is_contiguous());
  copy_needed |= (infos_getri.numel() != 0 && !(infos_getri.sizes().equals(expected_info_shape)));

  if (copy_needed) {
    Tensor result_tmp = at::empty(input.sizes(), input.options());
    result_tmp.transpose_(-2, -1);
    Tensor infos_lu_tmp = at::zeros({expected_info_shape}, input.options().dtype(kInt));
    Tensor infos_getri_tmp = at::zeros({expected_info_shape}, input.options().dtype(kInt));

    result_tmp = linalg_inv_out_info(result_tmp, infos_lu_tmp, infos_getri_tmp, input);

    at::native::resize_output(result, result_tmp.sizes());
    result.copy_(result_tmp);
    at::native::resize_output(infos_lu, infos_lu_tmp.sizes());
    infos_lu.copy_(infos_lu_tmp);
    at::native::resize_output(infos_getri, infos_getri_tmp.sizes());
    infos_getri.copy_(infos_getri_tmp);
    return result;
  }
  // else  use result's storage directly

  // if result has no elements we can modify it
  if (result.numel() == 0) {
    at::native::resize_as_(result, input.mT(), MemoryFormat::Contiguous);
    result.transpose_(-2, -1);
  }

  TORCH_INTERNAL_ASSERT_DEBUG_ONLY(result.sizes().equals(input.sizes()));
  TORCH_INTERNAL_ASSERT_DEBUG_ONLY(result.scalar_type() == input.scalar_type());
  TORCH_INTERNAL_ASSERT_DEBUG_ONLY(result.device() == input.device());

  // result tensor must be in batched column major order (Fortran contiguous)
  TORCH_INTERNAL_ASSERT_DEBUG_ONLY(result.mT().is_contiguous());

  // if info has no elements we can modify it
  if (infos_lu.numel() == 0) {
    infos_lu.resize_(expected_info_shape);
    infos_lu.fill_(0);
  }
  if (infos_getri.numel() == 0) {
    infos_getri.resize_(expected_info_shape);
    infos_getri.fill_(0);
  }

  // info tensors must be contiguous
  TORCH_INTERNAL_ASSERT_DEBUG_ONLY(infos_lu.is_contiguous());
  TORCH_INTERNAL_ASSERT_DEBUG_ONLY(infos_lu.sizes().equals(expected_info_shape));
  TORCH_INTERNAL_ASSERT_DEBUG_ONLY(infos_getri.is_contiguous());
  TORCH_INTERNAL_ASSERT_DEBUG_ONLY(infos_getri.sizes().equals(expected_info_shape));

  // _linalg_inv_out_helper_ (apply_inverse) performs calculations in-place and result must be a copy of input
  result.copy_(input);

  // TODO: Replace this helper with DECLARE/DEFINE_DISPATCH
  result = at::_linalg_inv_out_helper_(result, infos_lu, infos_getri);
  return result;
}

// Computes the inverse matrix of 'input', it is is saved to 'result' in-place
Tensor& linalg_inv_out(const Tensor &input, Tensor &result) {
  auto info_shape = IntArrayRef(input.sizes().cbegin(), input.sizes().cend() - 2); // input.shape[:-2]
  auto infos_lu = at::zeros({info_shape}, input.options().dtype(kInt));
  auto infos_getri = at::zeros({info_shape}, input.options().dtype(kInt));
  result = linalg_inv_out_info(result, infos_lu, infos_getri, input);

  // Now check LAPACK/MAGMA/cuSOLVER error codes
  at::_linalg_check_errors(infos_lu, "linalg.inv", result.dim() == 2);
  at::_linalg_check_errors(infos_getri, "linalg.inv", result.dim() == 2);
  return result;
}

// Computes the inverse matrix of 'input'
Tensor linalg_inv(const Tensor &input) {
  Tensor result, info;
  std::tie(result, info) = at::linalg_inv_ex(input, /*check_errors=*/false);

  // we pass check_errors=false above and do the check here
  // so that the name of the function is correct in the error message
  at::_linalg_check_errors(info, "torch.linalg.inv", input.dim() == 2);
  return result;
}

std::tuple<Tensor&, Tensor&> linalg_inv_ex_out(const Tensor& input, bool check_errors, Tensor& inverse, Tensor& info) {
  squareCheckInputs(input, "linalg.inv_ex");
  ScalarType info_output_type = ScalarType::Int;
  TORCH_CHECK(
      info.scalar_type() == info_output_type,
      "torch.linalg.inv_ex: ",
      "Expected info to have ", info_output_type, " dtype, but got info with dtype ", info.scalar_type());

  // provided `info` tensor is used to save the information about the LU decomposition of `input`
  // in addition current implementation requires a separate tensor
  // for saving the information about the inversion process after the LU decomposition
  auto expected_info_shape = IntArrayRef(input.sizes().cbegin(), input.sizes().cend() - 2); // input.shape[:-2]
  auto info_inversion = at::zeros({expected_info_shape}, input.options().dtype(kInt));

  linalg_inv_out_info(inverse, info, info_inversion, input);

  if (check_errors) {
    at::_linalg_check_errors(info, "torch.linalg.inv_ex", input.dim() == 2);
  }

  return std::tuple<Tensor&, Tensor&>(inverse, info);
}

std::tuple<Tensor, Tensor> linalg_inv_ex(const Tensor& input, bool check_errors) {
  squareCheckInputs(input, "linalg.inv_ex");
  Tensor inverse = at::empty(input.sizes(), input.options(), MemoryFormat::Contiguous);
  inverse.transpose_(-2, -1); // make `inverse` tensor with batched column major format
  auto info_shape = IntArrayRef(input.sizes().cbegin(), input.sizes().cend() - 2); // input.shape[:-2]
  Tensor info = at::zeros({info_shape}, input.options().dtype(kInt));
  std::tie(inverse, info) = at::native::linalg_inv_ex_out(input, check_errors, inverse, info);
  return std::make_tuple(inverse, info);
}

// ~~~~~~~~~~~~~~~~~~~~~~~~~~~~~~ cholesky_solve ~~~~~~~~~~~~~~~~~~~~~~~~~~~~~~~~~

template<typename scalar_t>
static void apply_cholesky_solve(Tensor& b, Tensor& A, bool upper, std::vector<int64_t>& infos) {
#if !AT_BUILD_WITH_LAPACK()
  AT_ERROR("cholesky_solve: LAPACK library not found in compilation");
#else
  char uplo = upper ? 'U' : 'L';

  auto A_data = A.data_ptr<scalar_t>();
  auto b_data = b.data_ptr<scalar_t>();
  auto A_mat_stride = matrixStride(A);
  auto b_mat_stride = matrixStride(b);
  auto batch_size = batchCount(A);
  auto n = A.size(-2);
  auto ldab = std::max<int64_t>(1, n);
  auto nrhs = b.size(-1);

  // NOLINTNEXTLINE(cppcoreguidelines-init-variables)
  int info;
  for (const auto i : c10::irange(batch_size)) {
    scalar_t* A_working_ptr = &A_data[i * A_mat_stride];
    scalar_t* b_working_ptr = &b_data[i * b_mat_stride];
    lapackCholeskySolve<scalar_t>(uplo, n, nrhs, A_working_ptr, ldab, b_working_ptr, ldab, &info);
    infos[i] = info;
    if (info != 0) {
      return;
    }
  }
#endif
}

Tensor _cholesky_solve_helper_cpu(const Tensor& self, const Tensor& A, bool upper) {
  auto self_working_copy = cloneBatchedColumnMajor(self);
  auto A_working_copy = cloneBatchedColumnMajor(A);
  std::vector<int64_t> infos(batchCount(self), 0);
  AT_DISPATCH_FLOATING_AND_COMPLEX_TYPES(self.scalar_type(), "cholesky_solve_cpu", [&]{
    apply_cholesky_solve<scalar_t>(self_working_copy, A_working_copy, upper, infos);
  });

  if (self.dim() > 2) {
    batchCheckErrors(infos, "cholesky_solve_cpu");
  } else {
    singleCheckErrors(infos[0], "cholesky_solve_cpu");
  }
  return self_working_copy;
}

// Supports arbitrary batch dimensions for self and A
Tensor cholesky_solve(const Tensor& self, const Tensor& A, bool upper) {
  TORCH_CHECK(self.dim() >= 2,
           "b should have at least 2 dimensions, but has ", self.dim(), " dimensions instead");
  TORCH_CHECK(A.dim() >= 2,
           "u should have at least 2 dimensions, but has ", A.dim(), " dimensions instead");
  Tensor self_broadcasted, A_broadcasted;
  std::tie(self_broadcasted, A_broadcasted) = _linalg_broadcast_batch_dims(self, A, "cholesky_solve");
  return at::_cholesky_solve_helper(self_broadcasted, A_broadcasted, upper);
}

Tensor& cholesky_solve_out(const Tensor& self, const Tensor& A, bool upper, Tensor& result) {
  checkSameDevice("cholesky_solve", result, self);
  checkLinalgCompatibleDtype("cholesky_solve", result, self);
  Tensor result_tmp = at::cholesky_solve(self, A, upper);
  at::native::resize_output(result, result_tmp.sizes());
  result.copy_(result_tmp);
  return result;
}

// ~~~~~~~~~~~~~~~~~~~~~~~~~~~~~~~~~ cholesky ~~~~~~~~~~~~~~~~~~~~~~~~~~~~~~~~~~~~

DEFINE_DISPATCH(cholesky_stub);

Tensor cholesky(const Tensor &self, bool upper) {
   TORCH_WARN_ONCE(
    "torch.cholesky is deprecated in favor of torch.linalg.cholesky and will be ",
    "removed in a future PyTorch release.\n",
    "L = torch.cholesky(A)\n",
    "should be replaced with\n",
    "L = torch.linalg.cholesky(A)\n",
    "and\n"
    "U = torch.cholesky(A, upper=True)\n",
    "should be replaced with\n",
    "U = torch.linalg.cholesky(A).mH().\n"
    "This transform will produce equivalent results for all valid (symmetric positive definite) inputs."
  );
  if (self.numel() == 0) {
    return at::empty_like(self, LEGACY_CONTIGUOUS_MEMORY_FORMAT);
  }
  squareCheckInputs(self, "cholesky");

  auto raw_cholesky_output = cloneBatchedColumnMajor(self);
  auto info_shape = IntArrayRef(
      self.sizes().cbegin(), self.sizes().cend() - 2); // self.shape[:-2]
  auto info = at::empty({info_shape}, self.options().dtype(kInt));

  // fill the raw_cholesky_output with the result
  cholesky_stub(self.device().type(), raw_cholesky_output, info, upper);

  at::_linalg_check_errors(info, "cholesky", self.dim() == 2);

  if (upper) {
    return raw_cholesky_output.triu_();
  } else {
    return raw_cholesky_output.tril_();
  }
}

Tensor& cholesky_out(const Tensor &self, bool upper, Tensor &result) {
   TORCH_WARN_ONCE(
    "torch.cholesky is deprecated in favor of torch.linalg.cholesky and will be ",
    "removed in a future PyTorch release.\n",
    "L = torch.cholesky(A)\n",
    "should be replaced with\n",
    "L = torch.linalg.cholesky(A)\n",
    "and\n"
    "U = torch.cholesky(A, upper=True)\n",
    "should be replaced with\n",
    "U = torch.linalg.cholesky(A).mH().\n"
    "This transform will produce equivalent results for all valid (symmetric positive definite) inputs."
  );
  checkSameDevice("cholesky", result, self);
  checkLinalgCompatibleDtype("cholesky", result, self);
  Tensor result_tmp = at::cholesky(self, upper);
  at::native::resize_output(result, result_tmp.sizes());
  result.copy_(result_tmp);
  return result;
}

void linalg_cholesky_out_info(const Tensor& input, const Tensor& result, const Tensor& info, bool upper) {
  TORCH_INTERNAL_ASSERT_DEBUG_ONLY(input.dim() >= 2);
  TORCH_INTERNAL_ASSERT_DEBUG_ONLY(input.size(-1) == input.size(-2));

  TORCH_INTERNAL_ASSERT_DEBUG_ONLY(result.scalar_type() == input.scalar_type());
  TORCH_INTERNAL_ASSERT_DEBUG_ONLY(result.device() == input.device());

  TORCH_INTERNAL_ASSERT_DEBUG_ONLY(info.scalar_type() == at::kInt);
  TORCH_INTERNAL_ASSERT_DEBUG_ONLY(info.device() == input.device());

  // if result has no elements we can modify it
  if (result.numel() == 0) {
    at::native::resize_as_(result, input.mT(), MemoryFormat::Contiguous);
    result.transpose_(-2, -1);
  }

  // result tensor must be in batched column major order (Fortran contiguous)
  TORCH_INTERNAL_ASSERT_DEBUG_ONLY(result.mT().is_contiguous());
  TORCH_INTERNAL_ASSERT_DEBUG_ONLY(result.sizes().equals(input.sizes()));

  // cholesky_stub (apply_cholesky) performs calculations in-place and result must be a copy of input
  result.copy_(input);

  // if info has no elements we can modify it
  auto expected_info_shape = IntArrayRef(input.sizes().cbegin(), input.sizes().cend() - 2); // input.shape[:-2]
  if (info.numel() == 0) {
    info.resize_(expected_info_shape);
  }

  // info must be contiguous
  TORCH_INTERNAL_ASSERT_DEBUG_ONLY(info.is_contiguous());
  TORCH_INTERNAL_ASSERT_DEBUG_ONLY(info.sizes().equals(expected_info_shape));
  info.fill_(0);

  cholesky_stub(result.device().type(), result, info, upper);

  if (upper) {
    result.triu_();
  } else {
    result.tril_();
  }
}

std::tuple<Tensor&, Tensor&> linalg_cholesky_ex_out(const Tensor& input, bool upper, bool check_errors, Tensor& L, Tensor& info) {
  squareCheckInputs(input, "linalg.cholesky_ex");
  checkSameDevice("torch.linalg.cholesky_ex", L, input, "L");
  checkLinalgCompatibleDtype("torch.linalg.cholesky_ex", L, input, "L");
  checkSameDevice("torch.linalg.cholesky_ex", info, input, "info");

  // Do not allow type promotion for the `info` tensor, it must be of Int dtype
  // Int is used because current interface to LAPACK and its CUDA implementation use "int" type.
  // https://github.com/pytorch/pytorch/pull/56724#discussion_r618916774
  ScalarType info_output_type = ScalarType::Int;
  TORCH_CHECK(
      info.scalar_type() == info_output_type,
      "torch.linalg.cholesky_ex: ",
      "Expected info to have ", info_output_type, " dtype, but got info with dtype ", info.scalar_type());

  bool L_input_same_type = (L.scalar_type() == input.scalar_type());
  bool L_equal_expected_shape = L.sizes().equals(input.sizes());
  bool is_L_batched_column_major = false;
  if (L.dim() >= 2) {
    is_L_batched_column_major = L.mT().is_contiguous();
  }

  // if L is not empty and not in batched column major format
  bool copy_needed = (L.numel() != 0 && !is_L_batched_column_major);
  copy_needed |= (L.numel() != 0 && !L_equal_expected_shape); // or L does not have the expected shape
  copy_needed |= !L_input_same_type;  // or L does not have the same dtype as input
  // we have to allocate a temporary tensor

  // similar conditions for info tensor
  auto expected_info_shape = IntArrayRef(input.sizes().cbegin(), input.sizes().cend() - 2); // input.shape[:-2]
  copy_needed |= (info.numel() != 0 && !info.is_contiguous());
  copy_needed |= (info.numel() != 0 && !(info.sizes().equals(expected_info_shape))); // or L does not have the expected shape

  if (copy_needed) {
    Tensor L_tmp = at::empty({0}, input.options());
    Tensor info_tmp = at::empty({0}, input.options().dtype(kInt));
    linalg_cholesky_out_info(input, L_tmp, info_tmp, upper);
    at::native::resize_output(L, L_tmp.sizes());
    L.copy_(L_tmp);
    at::native::resize_output(info, info_tmp.sizes());
    info.copy_(info_tmp);
  } else {
    // use "out" tensors' memory directly
    linalg_cholesky_out_info(input, L, info, upper);
  }

  if (check_errors) {
    at::_linalg_check_errors(info, "torch.linalg.cholesky_ex", input.dim() == 2);
  }

  return std::tuple<Tensor&, Tensor&>(L, info);
}

std::tuple<Tensor, Tensor> linalg_cholesky_ex(const Tensor& input, bool upper, bool check_errors) {
  Tensor L = at::empty({0}, input.options());
  Tensor info = at::empty({0}, input.options().dtype(kInt));
  std::tie(L, info) = at::native::linalg_cholesky_ex_out(input, upper, check_errors, L, info);
  return std::make_tuple(L, info);
}

Tensor linalg_cholesky(const Tensor &self, bool upper) {
  Tensor result, info;
  std::tie(result, info) = at::linalg_cholesky_ex(self, upper, /*check_errors=*/false);

  // we pass check_errors=false above and do the check here
  // so that the name of the function is correct in the error message
  at::_linalg_check_errors(info, "torch.linalg_cholesky", self.dim() == 2);
  return result;
}

Tensor& linalg_cholesky_out(const Tensor &self, bool upper, Tensor &result) {
  // linalg_cholesky_ex_outf includes these checks, but we do it here
  // so that the name of the function is correct in the error message
  checkSameDevice("torch.linalg.cholesky", result, self);
  checkLinalgCompatibleDtype("torch.linalg.cholesky", result, self);

  Tensor info = at::empty({0}, self.options().dtype(kInt));
  std::tie(result, info) = at::linalg_cholesky_ex_outf(self, upper, /*check_errors=*/false, result, info);

  // we pass check_errors=false above and do the check here
  // so that the name of the function is correct in the error message
  at::_linalg_check_errors(info, "torch.linalg.cholesky", self.dim() == 2);
  return result;
}

// ~~~~~~~~~~~~~~~~~~~~~~~~~~~~~~~~~ cholesky_inverse ~~~~~~~~~~~~~~~~~~~~~~~~~~~~~~~~~~~~

DEFINE_DISPATCH(cholesky_inverse_stub);

Tensor& cholesky_inverse_out_info(Tensor& result, Tensor& infos, const Tensor& input, bool upper) {
  TORCH_INTERNAL_ASSERT(input.dim() >= 2);
  TORCH_INTERNAL_ASSERT(input.size(-1) == input.size(-2));

  TORCH_INTERNAL_ASSERT(result.scalar_type() == input.scalar_type());
  TORCH_INTERNAL_ASSERT(result.device() == input.device());

  TORCH_INTERNAL_ASSERT(infos.scalar_type() == at::kInt);
  TORCH_INTERNAL_ASSERT(infos.device() == at::kCPU);
  TORCH_INTERNAL_ASSERT(infos.numel() == std::max<int64_t>(1, batchCount(input)));

  // if result has no elements we can modify it
  if (result.numel() == 0) {
    at::native::resize_as_(result, input.mT(), MemoryFormat::Contiguous);
    result.transpose_(-2, -1);
  }

  // result tensor must be in batched column major order (Fortran contiguous)
  TORCH_INTERNAL_ASSERT(result.mT().is_contiguous());
  TORCH_INTERNAL_ASSERT(result.sizes().equals(input.sizes()));

  // cholesky_inverse_stub (apply_cholesky_inverse) performs calculations in-place and result must be a copy of input
  result.copy_(input);

  // infos must be contiguous
  TORCH_INTERNAL_ASSERT(infos.is_contiguous());
  infos.fill_(0);

  result = cholesky_inverse_stub(result.device().type(), result, infos, upper);
  return result;
}

Tensor& cholesky_inverse_out(const Tensor &input, bool upper, Tensor &result) {
  squareCheckInputs(input, "cholesky_inverse");
  checkSameDevice("cholesky_inverse", result, input);
  checkLinalgCompatibleDtype("cholesky_inverse", result, input);

  // MAGMA requires 'infos' to reside in CPU memory, therefore we create 'infos' only on CPU for now.
  auto infos = at::zeros({std::max<int64_t>(1, batchCount(input))}, input.options().dtype(kInt).device(kCPU));

  bool result_input_same_type = (result.scalar_type() == input.scalar_type());
  bool result_equal_expected_shape = result.sizes().equals(input.sizes());
  bool is_batched_column_major = false;
  if (result.dim() >= 2) {
    is_batched_column_major = result.mT().is_contiguous();
  }

  // if result is not empty and not in batched column major format
  bool copy_needed = (result.numel() != 0 && !is_batched_column_major);
  copy_needed |= !result_input_same_type;  // or result does not have the same dtype as input
  copy_needed |= (result.numel() != 0 && !result_equal_expected_shape); // or result does not have the expected shape
  // we have to allocate a temporary tensor
  if (copy_needed) {
    Tensor result_tmp = at::empty({0}, input.options());
    result_tmp = cholesky_inverse_out_info(result_tmp, infos, input, upper);
    at::native::resize_output(result, result_tmp.sizes());
    result.copy_(result_tmp);
  } else {
    // use result's memory directly
    result = cholesky_inverse_out_info(result, infos, input, upper);
  }

  // Now check LAPACK/MAGMA error codes
  at::_linalg_check_errors(infos, "cholesky_inverse", result.dim() == 2);
  return result;
}

Tensor cholesky_inverse(const Tensor &input, bool upper) {
  Tensor result = at::empty({0}, input.options());
  result = at::cholesky_inverse_out(result, input, upper);
  return result;
}

// ~~~~~~~~~~~~~~~~~~~~~~~~~~~~~~~~~~~~ lu_factor ~~~~~~~~~~~~~~~~~~~~~~~~~~~~~~~~~~~~~~~

DEFINE_DISPATCH(lu_factor_stub);

TORCH_IMPL_FUNC(linalg_lu_factor_ex_out)(const Tensor& A,
                                         bool pivot,
                                         bool check_errors,
                                         const Tensor& LU,
                                         const Tensor& pivots,
                                         const Tensor& info) {
  const auto LU_f_contig = LU.transpose(-2, -1).is_contiguous() ;

  if (LU_f_contig && !LU.is_same(A)) {
    LU.copy_(A);
  }
  const auto LU_ = borrow_else_clone(LU_f_contig, LU, A, /*C-contig*/false);

  const auto pivots_contig = pivots.is_contiguous();
  const auto pivots_ = borrow_else_clone(pivots_contig, pivots, pivots, /*C-contig*/true);

  const auto info_contig = info.is_contiguous();
  const auto info_ = borrow_else_clone(info_contig, info, info, /*C-contig*/true);

  lu_factor_stub(A.device().type(), *LU_, *pivots_, *info_, pivot);

  if (!LU_f_contig) {
    LU.copy_(*LU_);
  }
  if (!pivots_contig) {
    pivots.copy_(*pivots_);
  }
  if (!info_contig) {
    info.copy_(*info_);
  }

  if (check_errors) {
    at::_linalg_check_errors(info, "torch.linalg.lu_factor_ex", A.dim() == 2);
  }
}

std::tuple<Tensor&, Tensor&> linalg_lu_factor_out(const Tensor& A, bool pivot, Tensor& LU, Tensor& pivots) {
  auto info = at::empty({0}, A.options().dtype(kInt));
  // We pass check_errors as we want to use lu_factor rather than lu_factor_ex in the errors
  at::linalg_lu_factor_ex_out(LU, pivots, info, A, pivot, /*check_errors=*/false);
  at::_linalg_check_errors(info, "torch.linalg.lu_factor", A.dim() == 2);
  return std::tie(LU, pivots);
}

std::tuple<Tensor, Tensor> linalg_lu_factor(const Tensor& A, bool pivot) {
  Tensor LU, pivots, info;
  std::tie(LU, pivots, info) = at::linalg_lu_factor_ex(A, pivot, /*check_errors=*/false);
  at::_linalg_check_errors(info, "torch.linalg.lu_factor", A.dim() == 2);
  return std::make_tuple(std::move(LU), std::move(pivots));
}

// TODO Deprecate this function in favour of linalg_lu_factor_ex
std::tuple<Tensor, Tensor, Tensor> _lu_with_info(const Tensor& self, bool compute_pivots, bool) {
  return at::linalg_lu_factor_ex(self, compute_pivots, false);
}

// ~~~~~~~~~~~~~~~~~~~~~~~~~~~~~~ triangular_solve ~~~~~~~~~~~~~~~~~~~~~~~~~~~~~~~

DEFINE_DISPATCH(triangular_solve_stub);

/*
Solves the matrix equation 'input' @ 'result' = 'other' for the 'result'.
The result of the computation is saved in-place in 'result' tensor,
'clone_input' will be a copy of 'input',
'infos' is used to store information for possible checks for error,
'upper' controls the portion of input matrix to consider in computations,
'transpose' if true then 'input.mT()' @ 'result' = 'other' is solved,
'unitriangular' if true then the diagonal elements of 'input' are assumed to be 1
and the actual diagonal values are not used.
*/
static void triangular_solve_out_impl(
    const Tensor& result,
    const Tensor& clone_input,
    const Tensor& input,
    const Tensor& other,
    bool upper, bool transpose, bool unitriangular) {
  TORCH_WARN_ONCE(
    "torch.triangular_solve is deprecated in favor of torch.linalg.solve_triangular",
    "and will be removed in a future PyTorch release.\n",
    "torch.linalg.solve_triangular has its arguments reversed and does not return a copy of one of the inputs.\n",
    "X = torch.triangular_solve(B, A).solution\n",
    "should be replaced with\n",
    "X = torch.linalg.solve_triangular(A, B).");
  // These internal asserts make explicit the assumptions in the implementation
  // Error check with the actual error messages are done on the higher level of
  // the hierarchy of calls
  TORCH_INTERNAL_ASSERT_DEBUG_ONLY(input.dim() >= 2);
  TORCH_INTERNAL_ASSERT_DEBUG_ONLY(input.size(-2) == input.size(-1));

  TORCH_INTERNAL_ASSERT_DEBUG_ONLY(input.device() == other.device());
  TORCH_INTERNAL_ASSERT_DEBUG_ONLY(input.device() == result.device());
  TORCH_INTERNAL_ASSERT_DEBUG_ONLY(input.device() == clone_input.device());

  TORCH_INTERNAL_ASSERT_DEBUG_ONLY(input.scalar_type() == other.scalar_type());
  TORCH_INTERNAL_ASSERT_DEBUG_ONLY(input.scalar_type() == result.scalar_type());
  TORCH_INTERNAL_ASSERT_DEBUG_ONLY(input.scalar_type() == clone_input.scalar_type());

  // if 'result' has no elements we can modify it
  if (result.numel() == 0) {
    result.resize_(other.mT().sizes(), MemoryFormat::Contiguous);
    result.transpose_(-2, -1);  // make 'result' to have Fortran contiguous memory layout
  }

  // if 'clone_input' has no elements we can modify it
  if (clone_input.numel() == 0) {
    clone_input.resize_(input.mT().sizes(), MemoryFormat::Contiguous);
    clone_input.transpose_(-2, -1);  // make 'clone_input' to have Fortran contiguous memory layout
  }

  // 'result' and 'clone_input' must be in batched column major order (Fortran contiguous)
  TORCH_INTERNAL_ASSERT_DEBUG_ONLY(result.mT().is_contiguous());
  TORCH_INTERNAL_ASSERT_DEBUG_ONLY(clone_input.mT().is_contiguous());

  // triangular_solve_stub performs calculations in-place
  // 'result' must be a copy of 'other'
  // 'clone_input' must be a copy of 'input'
  TORCH_INTERNAL_ASSERT_DEBUG_ONLY(result.sizes().equals(other.sizes()));
  TORCH_INTERNAL_ASSERT_DEBUG_ONLY(clone_input.sizes().equals(input.sizes()));
  result.copy_(other);
  clone_input.copy_(input);

  triangular_solve_stub(input.device().type(), clone_input, result, /*left=*/true, upper, transpose ? TransposeType::Transpose : TransposeType::NoTranspose, unitriangular);
}

TORCH_IMPL_FUNC(triangular_solve_out)(const Tensor& self, const Tensor& A, bool upper, bool transpose, bool unitriangular, const Tensor& result, const Tensor& clone_A) {
  Tensor self_broadcast, A_broadcast;
  std::tie(self_broadcast, A_broadcast) = _linalg_broadcast_batch_dims(self, A, "triangular_solve");

  bool copy_needed = !result.transpose(-2, -1).is_contiguous();
  copy_needed |= !clone_A.transpose(-2, -1).is_contiguous();

  if (copy_needed) {
    Tensor result_tmp = at::empty({0}, self.options());
    Tensor clone_A_tmp = at::empty({0}, A.options());

    triangular_solve_out_impl(result_tmp, clone_A_tmp, A_broadcast, self_broadcast, upper, transpose, unitriangular);

    result.copy_(result_tmp);
    clone_A.copy_(clone_A_tmp);
  } else {
    triangular_solve_out_impl(result, clone_A, A_broadcast, self_broadcast, upper, transpose, unitriangular);
  }
}

// ~~~~~~~~~~~~~~~~~~~~~~~~~~~~~~~~~~~~ qr ~~~~~~~~~~~~~~~~~~~~~~~~~~~~~~~~~~~~~~~

DEFINE_DISPATCH(geqrf_stub);

static void geqrf_out_helper(const Tensor& input, const Tensor& QR, const Tensor& tau) {
  TORCH_INTERNAL_ASSERT(input.dim() >= 2);

  TORCH_INTERNAL_ASSERT(input.scalar_type() == QR.scalar_type());
  TORCH_INTERNAL_ASSERT(input.device() == QR.device());

  TORCH_INTERNAL_ASSERT(input.scalar_type() == tau.scalar_type());
  TORCH_INTERNAL_ASSERT(input.device() == tau.device());

  // if 'QR' has no elements we can modify it
  if (QR.numel() == 0) {
    QR.resize_as_(input.mT(), MemoryFormat::Contiguous);
    QR.transpose_(-2, -1); // make Fortran-contiguous
  }

  auto expected_batch_tau_shape = IntArrayRef(input.sizes().data(), input.dim() - 2).vec(); // input.shape[:-2]
  expected_batch_tau_shape.push_back(std::min(input.size(-2), input.size(-1)));
  if (tau.numel() == 0) {
    tau.resize_(expected_batch_tau_shape);
  }

  // QR tensor must be in batched column major order (Fortran contiguous)
  TORCH_INTERNAL_ASSERT(QR.mT().is_contiguous());
  TORCH_INTERNAL_ASSERT(QR.sizes().equals(input.sizes()));

  // tau tensor must be contiguous
  TORCH_INTERNAL_ASSERT(tau.is_contiguous());
  TORCH_INTERNAL_ASSERT(tau.sizes().equals(expected_batch_tau_shape));

  // geqrf_stub (apply_geqrf) performs calculations in-place and 'QR' must be a copy of input
  QR.copy_(input);
  geqrf_stub(input.device().type(), QR, tau);
}

std::tuple<Tensor&, Tensor&> geqrf_out(const Tensor& input, Tensor& QR, Tensor& tau) {
  TORCH_CHECK(input.dim() >= 2, "torch.geqrf: input must have at least 2 dimensions.");

  checkSameDevice("torch.geqrf", QR, input, "a"); // 'a' is used in documentation and native_functions.yml
  checkSameDevice("torch.geqrf", tau, input, "tau");
  checkLinalgCompatibleDtype("torch.geqrf", QR, input, "a");
  checkLinalgCompatibleDtype("torch.geqrf", tau, input, "tau");

  bool QR_input_same_type = (QR.scalar_type() == input.scalar_type());
  bool tau_input_same_type = (tau.scalar_type() == input.scalar_type());
  bool QR_equal_expected_shape = QR.sizes().equals(input.sizes());

  auto expected_batch_tau_shape = IntArrayRef(input.sizes().data(), input.dim() - 2).vec(); // input.shape[:-2]
  expected_batch_tau_shape.push_back(std::min(input.size(-2), input.size(-1)));
  bool tau_equal_expected_shape = tau.sizes().equals(expected_batch_tau_shape);

  bool is_batched_column_major = false;
  if (QR.dim() >= 2) {
    is_batched_column_major = QR.mT().is_contiguous();
  }

  // if 'QR' is not empty and not in batched column major format
  bool copy_needed = (QR.numel() != 0 && !is_batched_column_major);
  copy_needed |= (QR.numel() != 0 && !QR_equal_expected_shape); // or 'QR' does not have the expected shape
  copy_needed |= !QR_input_same_type;  // or 'QR' does not have the same dtype as input
  // we have to allocate a temporary tensor

  copy_needed |= (tau.numel() != 0 && !tau.is_contiguous());
  copy_needed |= (tau.numel() != 0 && !tau_equal_expected_shape); // or 'tau' does not have the expected shape
  copy_needed |= !tau_input_same_type;  // or 'tau' does not have the same dtype as input

  if (copy_needed) {
    Tensor QR_tmp = at::empty({0}, input.options());
    Tensor tau_tmp = at::empty({0}, input.options());

    geqrf_out_helper(input, QR_tmp, tau_tmp);

    at::native::resize_output(QR, QR_tmp.sizes());
    QR.copy_(QR_tmp);
    at::native::resize_output(tau, tau_tmp.sizes());
    tau.copy_(tau_tmp);
  } else {
    // use "out" tensors' storage directly
    geqrf_out_helper(input, QR, tau);
  }

  return std::tuple<Tensor&, Tensor&>(QR, tau);
}

std::tuple<Tensor, Tensor> geqrf(const Tensor& input) {
  Tensor QR = at::empty({0}, input.options());
  Tensor tau = at::empty({0}, input.options());
  std::tie(QR, tau) = at::geqrf_outf(input, QR, tau);
  return std::make_tuple(QR, tau);
}

/*
  Computes the QR decomposition using GEQRF and ORGQR operations.
  This is an in-place function and Q, R tensors must have correct shape and be Fortran contiguous.

  Args:
  * `input` - [in] Input tensor for QR decomposition
  * `Q` - [out] Tensor containing the Q matrices of QR decomposition
  * `R` - [out] Tensor containing the R matrices of QR decomposition
  * `compute_q` - controls whether the Q tensor is computed
  * `reduced_mode` - controls the size of Q and R tensors

  For further details, please see the LAPACK documentation for GEQRF and ORGQR.
*/
void linalg_qr_out_helper(const Tensor& input, const Tensor& Q, const Tensor& R, bool compute_q, bool reduced_mode) {

  TORCH_INTERNAL_ASSERT(input.dim() >= 2);

  TORCH_INTERNAL_ASSERT(input.scalar_type() == Q.scalar_type());
  TORCH_INTERNAL_ASSERT(input.device() == Q.device());

  TORCH_INTERNAL_ASSERT(input.scalar_type() == R.scalar_type());
  TORCH_INTERNAL_ASSERT(input.device() == R.device());

  auto m = input.size(-2);
  auto n = input.size(-1);
  auto mn = std::min(m, n);

  // Q must have the expected shape: reduced_mode ? (..., m, min(m, n)) : (..., m, m)
  if (compute_q) {
    auto expected_Q_shape = input.sizes().vec();
    expected_Q_shape.back() = reduced_mode ? mn : m;
    TORCH_INTERNAL_ASSERT(Q.sizes().equals(expected_Q_shape));

    // Q tensor must be in batched column major order (Fortran contiguous)
    TORCH_INTERNAL_ASSERT(Q.mT().is_contiguous());
  }

  // R must have the expected shape: (reduced_mode || !compute_q) ? (..., min(m,n), n) : (..., m, n)
  auto expected_R_shape = input.sizes().vec();
  expected_R_shape.end()[-2] = (reduced_mode || !compute_q) ? mn : m;
  TORCH_INTERNAL_ASSERT(R.sizes().equals(expected_R_shape));

  // R tensor must be in batched column major order (Fortran contiguous)
  TORCH_INTERNAL_ASSERT(R.mT().is_contiguous());

  auto tau_shape = input.sizes().vec();
  tau_shape.pop_back();
  tau_shape.back() = mn;
  Tensor tau = at::empty(tau_shape, input.options());

  // geqrf requires m x n workspace input that is modified in-place
  // if m > n and reduced==true we use Q tensor for storing the result of geqrf operation
  // otherwise R tensor is used
  Tensor QR;
  if (m <= n) {
    QR = R;
  } else { // m > n
    if (compute_q) {
      QR = reduced_mode ? Q : R;
    } else {
      // if m > n and compute_q==false we need to allocate an additional temporary tensor
      QR = at::empty(input.mT().sizes(), input.options());
      QR.transpose_(-2, -1);
    }
  }

  // geqrf_stub (apply_geqrf) performs calculations in-place and 'QR' must be a copy of input
  QR.copy_(input);
  geqrf_stub(input.device().type(), QR, tau);

  // this is for mode='r'
  if (!compute_q) {
    // if m > n we used a temporary tensor to store the result of geqrf
    if (m > n) {
      R.copy_(QR.slice(-2, 0, mn));
    }
    R.triu_();
    return;
  }

  // if Q tensor was used for geqrf copy the result for R from QR
  if (m > n && reduced_mode) {
    R.copy_(Q.slice(-2, 0, n));
  } else {
    Q.slice(-1, 0, n).copy_(R.slice(-1, 0, m));
  }
  R.triu_();

  // Next perform ORGQR for Q using the result from GEQRF
  orgqr_stub(input.device().type(), const_cast<Tensor&>(Q), tau);
}

std::tuple<Tensor, Tensor> _linalg_qr_helper_default(const Tensor& input, c10::string_view mode) {
  bool compute_q, reduced_mode;
  std::tie(compute_q, reduced_mode) = _parse_qr_mode(mode);
  auto m = input.size(-2);
  auto n = input.size(-1);
  auto mn = std::min(m, n);

  // Allocate Q, R tensors with correct shape and memory layout
  Tensor Q;
  if (compute_q) {
    auto Qt_shape = input.sizes().vec();
    Qt_shape.end()[-2] = reduced_mode ? mn : m;
    Qt_shape.end()[-1] = m;
    Q = at::empty(Qt_shape, input.options());
    Q.transpose_(-2, -1); // make 'Q' with Fortran contiguous memory layout
  } else {
    Q = at::empty({0}, input.options());
  }

  auto Rt_shape = input.sizes().vec();
  Rt_shape.end()[-2] = n;
  Rt_shape.end()[-1] = (reduced_mode || !compute_q) ? mn : m;
  Tensor R = at::empty(Rt_shape, input.options());
  R.transpose_(-2, -1); // make 'R' with Fortran contiguous memory layout

  // Now fill Q, R tensors with the result
  linalg_qr_out_helper(input, Q, R, compute_q, reduced_mode);

  return std::make_tuple(Q, R);
}

std::tuple<Tensor,Tensor> linalg_qr(const Tensor& self, c10::string_view mode) {
  TORCH_CHECK(self.dim() >= 2,
              "qr input should have at least 2 dimensions, but has ", self.dim(), " dimensions instead");
  return at::_linalg_qr_helper(self, mode);
}

std::tuple<Tensor&,Tensor&> linalg_qr_out(const Tensor& self, c10::string_view mode, Tensor& Q, Tensor& R) {
  TORCH_CHECK(self.dim() >= 2,
              "torch.linalg.qr: input should have at least 2 dimensions, but has ", self.dim(), " dimensions instead");
  checkSameDevice("torch.linalg.qr", Q, self, "Q");
  checkSameDevice("torch.linalg.qr", R, self, "R");
  checkLinalgCompatibleDtype("torch.linalg.qr", Q, self, "Q");
  checkLinalgCompatibleDtype("torch.linalg.qr", R, self, "R");
  Tensor Q_tmp, R_tmp;
  std::tie(Q_tmp, R_tmp) = at::_linalg_qr_helper(self, mode);
  at::native::resize_output(Q, Q_tmp.sizes());
  Q.copy_(Q_tmp);
  at::native::resize_output(R, R_tmp.sizes());
  R.copy_(R_tmp);
  return std::tuple<Tensor&, Tensor&>(Q, R);
}

std::tuple<Tensor,Tensor> qr(const Tensor& self, bool some) {
  TORCH_WARN_ONCE(
    "torch.qr is deprecated in favor of torch.linalg.qr and will be removed in a future PyTorch release.\n",
    "The boolean parameter 'some' has been replaced with a string parameter 'mode'.\n",
    "Q, R = torch.qr(A, some)\n",
    "should be replaced with\n",
    "Q, R = torch.linalg.qr(A, 'reduced' if some else 'complete')"
  );
  const char* mode = some ? "reduced" : "complete";
  return at::linalg_qr(self, mode);
}

std::tuple<Tensor&,Tensor&> qr_out(const Tensor& self, bool some, Tensor& Q, Tensor& R) {
  TORCH_WARN_ONCE(
    "torch.qr is deprecated in favor of torch.linalg.qr and will be removed in a future PyTorch release.\n",
    "The boolean parameter 'some' has been replaced with a string parameter 'mode'.\n",
    "Q, R = torch.qr(A, some)\n",
    "should be replaced with\n",
    "Q, R = torch.linalg.qr(A, 'reduced' if some else 'complete')"
  );
  const char* mode = some ? "reduced" : "complete";
  return at::linalg_qr_out(Q, R, self, mode);
}

// ~~~~~~~~~~~~~~~~~~~~~~~~~~~~~~~~~~ orgqr ~~~~~~~~~~~~~~~~~~~~~~~~~~~~~~~~~~~~~~

DEFINE_DISPATCH(orgqr_stub);

/*
  The householder_product (orgqr) function allows reconstruction of an orthogonal (or unitary) matrix Q,
  from a sequence of elementary reflectors, such as is produced by the geqrf function.

  Args:
  * `input` - Tensor with the directions of the elementary reflectors below the diagonal.
  * `tau` - Tensor containing the magnitudes of the elementary reflectors.
  * `result` - result Tensor, which will contain the orthogonal (or unitary) matrix Q.

  For further details, please see the LAPACK/MAGMA documentation.
*/
Tensor& householder_product_out_helper(const Tensor& input, const Tensor& tau, Tensor& result) {
  TORCH_INTERNAL_ASSERT(input.dim() >= 2);
  TORCH_INTERNAL_ASSERT(input.size(-2) >= input.size(-1));
  TORCH_INTERNAL_ASSERT(input.size(-1) >= tau.size(-1));

  TORCH_INTERNAL_ASSERT(input.scalar_type() == tau.scalar_type());
  TORCH_INTERNAL_ASSERT(input.device() == tau.device());

  TORCH_INTERNAL_ASSERT(result.scalar_type() == input.scalar_type());
  TORCH_INTERNAL_ASSERT(result.device() == input.device());

  // if result has no elements we can modify it
  if (result.numel() == 0) {
    at::native::resize_as_(result, input.mT(), MemoryFormat::Contiguous);
    result.transpose_(-2, -1);
  }

  // result tensor must be in batched column major order (Fortran contiguous)
  TORCH_INTERNAL_ASSERT(result.mT().is_contiguous());
  TORCH_INTERNAL_ASSERT(result.sizes().equals(input.sizes()));

  // tau tensor must be contiguous
  Tensor tau_ = tau;
  if (!tau.is_contiguous()) {
    tau_ = at::empty(tau.sizes(), tau.options(), MemoryFormat::Contiguous);
    tau_.copy_(tau);
  }

  // orgqr_stub (apply_orgqr) performs calculations in-place and result must be a copy of input
  result.copy_(input);

  result = orgqr_stub(result.device().type(), result, tau_);
  return result;
}

Tensor& linalg_householder_product_out(const Tensor& input, const Tensor& tau, Tensor& result) {
  TORCH_CHECK(input.dim() >= 2, "torch.linalg.householder_product: input must have at least 2 dimensions.");
  TORCH_CHECK(
      input.size(-2) >= input.size(-1),
      "torch.linalg.householder_product: input.shape[-2] must be greater than or equal to input.shape[-1]");
  TORCH_CHECK(
      input.size(-1) >= tau.size(-1),
      "torch.linalg.householder_product: input.shape[-1] must be greater than or equal to tau.shape[-1]");

  TORCH_CHECK(
      input.dim() - tau.dim() == 1,
      "torch.linalg.householder_product: Expected tau to have one dimension less than input, but got tau.ndim equal to ",
      tau.dim(),
      " and input.ndim is equal to ",
      input.dim());
  if (input.dim() > 2) {
    auto expected_batch_tau_shape = IntArrayRef(input.sizes().data(), input.dim() - 2); // input.shape[:-2]
    auto actual_batch_tau_shape = IntArrayRef(tau.sizes().data(), tau.dim() - 1); // tau.shape[:-1]
    TORCH_CHECK(
        actual_batch_tau_shape.equals(expected_batch_tau_shape),
        "torch.linalg.householder_product: Expected batch dimensions of tau to be equal to input.shape[:-2], but got ",
        actual_batch_tau_shape);
  }

  TORCH_CHECK(
      tau.scalar_type() == input.scalar_type(),
      "torch.linalg.householder_product: tau dtype ",
      tau.scalar_type(),
      " does not match input dtype ",
      input.scalar_type());
  checkSameDevice("torch.linalg.householder_product", tau, input, "tau");
  checkSameDevice("torch.linalg.householder_product", result, input);
  checkLinalgCompatibleDtype("torch.linalg.householder_product", result, input);

  // TODO: uncomment the following when passing incorrectly sized 'result' is not allowed
  // if (result.numel() != 0) {
  //   // Resize messes up the strides, so let's not use at::native::resize_output
  //   TORCH_CHECK(result.sizes().equals(input.sizes()),
  //   "result shape ", result.sizes(), " does not match input shape ", input.sizes());
  // }

  bool result_input_same_type = (result.scalar_type() == input.scalar_type());
  bool result_equal_expected_shape = result.sizes().equals(input.sizes());
  bool is_batched_column_major = false;
  if (result.dim() >= 2) {
    is_batched_column_major = result.mT().is_contiguous();
  }

  // if result is not empty and not in batched column major format
  bool copy_needed = (result.numel() != 0 && !is_batched_column_major);
  copy_needed |= !result_input_same_type;  // or result does not have the same dtype as input
  copy_needed |= (result.numel() != 0 && !result_equal_expected_shape); // or result does not have the expected shape
  // we have to allocate a temporary tensor
  if (copy_needed) {
    Tensor result_tmp = at::empty({0}, input.options());
    result_tmp = householder_product_out_helper(input, tau, result_tmp);
    at::native::resize_output(result, result_tmp.sizes());
    result.copy_(result_tmp);
  } else {
    // use result's storage directly
    result = householder_product_out_helper(input, tau, result);
  }

  return result;
}

Tensor linalg_householder_product(const Tensor& input, const Tensor& tau) {
  Tensor result = at::empty({0}, input.options());
  result = at::linalg_householder_product_outf(input, tau, result);
  return result;
}

// torch.orgqr is an alias of torch.linalg.householder_product
// torch.linalg.householder_product is the preferred new function
Tensor& orgqr_out(const Tensor& input, const Tensor& tau, Tensor& result) {
  return at::linalg_householder_product_outf(input, tau, result);
}

Tensor orgqr(const Tensor& input, const Tensor& tau) {
  return at::linalg_householder_product(input, tau);
}

DEFINE_DISPATCH(ormqr_stub);

void ormqr_out_helper(const Tensor& input, const Tensor& tau, const Tensor& other, const Tensor& result, bool left, bool transpose) {
  TORCH_INTERNAL_ASSERT_DEBUG_ONLY(input.dim() >= 2);
  TORCH_INTERNAL_ASSERT_DEBUG_ONLY(other.dim() >= 2);

  TORCH_INTERNAL_ASSERT_DEBUG_ONLY(other.size(left ? -2 : -1) >= tau.size(-1));
  TORCH_INTERNAL_ASSERT_DEBUG_ONLY(other.size(left ? -2 : -1) == input.size(-2));

  TORCH_INTERNAL_ASSERT_DEBUG_ONLY(input.scalar_type() == tau.scalar_type());
  TORCH_INTERNAL_ASSERT_DEBUG_ONLY(input.device() == tau.device());

  TORCH_INTERNAL_ASSERT_DEBUG_ONLY(input.scalar_type() == other.scalar_type());
  TORCH_INTERNAL_ASSERT_DEBUG_ONLY(input.device() == other.device());

  TORCH_INTERNAL_ASSERT_DEBUG_ONLY(result.scalar_type() == input.scalar_type());
  TORCH_INTERNAL_ASSERT_DEBUG_ONLY(result.device() == input.device());

  // if 'result' has no elements we can modify it
  if (result.numel() == 0) {
    at::native::resize_as_(result, other.mT(), MemoryFormat::Contiguous);
    result.transpose_(-2, -1);
  }

  // 'result' tensor must be in batched column major order (Fortran contiguous)
  TORCH_INTERNAL_ASSERT_DEBUG_ONLY(result.mT().is_contiguous());
  TORCH_INTERNAL_ASSERT_DEBUG_ONLY(result.sizes().equals(other.sizes()));

  // 'tau' tensor must be contiguous
  Tensor tau_ = tau;
  if (!tau.is_contiguous()) {
    tau_ = at::empty(tau.sizes(), tau.options(), MemoryFormat::Contiguous);
    tau_.copy_(tau);
  }

  // 'input' tensor must be Fortran contiguous
  Tensor input_ = input;
  if (!input.mT().is_contiguous()) {
    input_ = at::empty(input.mT().sizes(), input.options(), MemoryFormat::Contiguous);
    input_.transpose_(-2, -1);
    input_.copy_(input);
  }

  // ormqr_stub (apply_ormqr) performs calculations in-place and 'result' must be a copy of 'other'
  result.copy_(other);

  ormqr_stub(result.device().type(), input_, tau_, result, left, transpose);
}

Tensor& ormqr_out(const Tensor& input, const Tensor& tau, const Tensor& other, bool left, bool transpose, Tensor& result) {
  TORCH_CHECK(input.dim() >= 2, "torch.ormqr: input must have at least 2 dimensions.");
  TORCH_CHECK(other.dim() >= 2, "torch.ormqr: other must have at least 2 dimensions.");

  int64_t left_size_condition = left ? -2 : -1;
  TORCH_CHECK(
      other.size(left_size_condition) >= tau.size(-1),
      "torch.ormqr: other.shape[",
      left_size_condition,
      "] must be greater than or equal to tau.shape[-1]");

  TORCH_CHECK(
      other.size(left_size_condition) == input.size(-2),
      "torch.ormqr: other.shape[",
      left_size_condition,
      "] must be equal to input.shape[-2]");

  TORCH_CHECK(
      input.dim() - tau.dim() == 1,
      "torch.ormqr: ",
      "Expected tau to have one dimension less than input, but got tau.ndim equal to ",
      tau.dim(),
      " and input.ndim is equal to ",
      input.dim());
  TORCH_CHECK(
      input.dim() == other.dim(),
      "torch.ormqr: ",
      "Expected other to have the same number of dimensions as input, but got other.ndim equal to ",
      other.dim(),
      " and input.ndim is equal to ",
      input.dim());

  if (input.dim() > 2) {
    auto expected_batch_shape = IntArrayRef(input.sizes().data(), input.dim() - 2); // input.shape[:-2]
    auto actual_batch_tau_shape = IntArrayRef(tau.sizes().data(), tau.dim() - 1); // tau.shape[:-1]
    TORCH_CHECK(
        actual_batch_tau_shape.equals(expected_batch_shape),
        "torch.ormqr: Expected batch dimensions of tau to be equal to input.shape[:-2], but got ",
        actual_batch_tau_shape);

    auto actual_batch_other_shape = IntArrayRef(other.sizes().data(), other.dim() - 2); // other.shape[:-2]
    TORCH_CHECK(
        actual_batch_other_shape.equals(expected_batch_shape),
        "torch.ormqr: Expected batch dimensions of other to be equal to input.shape[:-2], but got ",
        actual_batch_other_shape);
  }

  TORCH_CHECK(
      tau.scalar_type() == input.scalar_type(),
      "torch.ormqr: Expected input and tau to have the same dtype, but input has dtype", input.scalar_type(),
      " and tau has dtype ", tau.scalar_type());
  TORCH_CHECK(
      other.scalar_type() == input.scalar_type(),
      "torch.ormqr: Expected input and other to have the same dtype, but input has dtype", input.scalar_type(),
      " and other has dtype ", other.scalar_type());
  TORCH_CHECK(
      result.scalar_type() == input.scalar_type(),
      "torch.ormqr: Expected input and result to have the same dtype, but input has dtype", input.scalar_type(),
      " and result has dtype ", result.scalar_type());

  checkSameDevice("torch.ormqr", tau, input, "tau");
  checkSameDevice("torch.ormqr", other, input, "other");
  checkSameDevice("torch.ormqr", result, input);

  bool result_equal_expected_shape = result.sizes().equals(other.sizes());
  bool is_batched_column_major = false;
  if (result.dim() >= 2) {
    is_batched_column_major = result.mT().is_contiguous();
  }

  // if result is not empty and not in batched column major format
  bool copy_needed = (result.numel() != 0 && !is_batched_column_major);
  copy_needed |= (result.numel() != 0 && !result_equal_expected_shape); // or result does not have the expected shape
  // we have to allocate a temporary tensor
  if (copy_needed) {
    Tensor result_tmp = at::empty({0}, input.options());
    ormqr_out_helper(input, tau, other, result_tmp, left, transpose);
    at::native::resize_output(result, result_tmp.sizes());
    result.copy_(result_tmp);
  } else {
    // use result's storage directly
    ormqr_out_helper(input, tau, other, result, left, transpose);
  }

  return result;
}

Tensor ormqr(const Tensor& input, const Tensor& tau, const Tensor& other, bool left, bool transpose) {
  Tensor result = at::empty({0}, input.options());
  result = at::native::ormqr_out(input, tau, other, left, transpose, result);
  return result;
}

// ~~~~~~~~~~~~~~~~~~~~~~~~~~~~~~~~~~ linalg_eigh ~~~~~~~~~~~~~~~~~~~~~~~~~~~~~~~~

DEFINE_DISPATCH(linalg_eigh_stub);

/*
  Computes eigenvalues and eigenvectors of the tensor 'input'.

  Args:
  * 'input' - input Tensor for eigendecomposition
  * 'values' - Tensor to store computed eigenvalues
  * 'vectors' - Tensor to store computed eigenvectors
  * 'infos' - Tensor to store LAPACK/MAGMA/cuSOLVER error codes
  * 'compute_eigenvectors' - controls whether eigenvectors should be computed
  * 'uplo_str' - controls the portion of input matrix to consider in computations, allowed values are "u", "U", "l", "L"
    "u", "U" - upper triangular portion of the input matrix is used in computations; "l", "L" - lower.
*/
void linalg_eigh_out_info(
    const Tensor& input,
    const Tensor& values,
    const Tensor& vectors,
    const Tensor& infos,
    bool compute_eigenvectors,
    const c10::string_view uplo_str) {
  // These internal asserts make explicit the assumptions in the implementation
  // Error check with the actual error messages are done on the higher level of
  // the hierarchy of calls
  TORCH_INTERNAL_ASSERT_DEBUG_ONLY(input.dim() >= 2);
  TORCH_INTERNAL_ASSERT_DEBUG_ONLY(input.size(-2) == input.size(-1));

  TORCH_INTERNAL_ASSERT_DEBUG_ONLY(input.device() == vectors.device());
  TORCH_INTERNAL_ASSERT_DEBUG_ONLY(input.device() == values.device());

  // eigenvalues are always real-valued
  // NOLINTNEXTLINE(clang-analyzer-deadcode.DeadStores)
  ScalarType real_dtype = toValueType(input.scalar_type());
  TORCH_INTERNAL_ASSERT_DEBUG_ONLY(values.scalar_type() == real_dtype);
  TORCH_INTERNAL_ASSERT_DEBUG_ONLY(input.scalar_type() == vectors.scalar_type());

  TORCH_INTERNAL_ASSERT_DEBUG_ONLY(infos.scalar_type() == at::kInt);
  TORCH_INTERNAL_ASSERT_DEBUG_ONLY(infos.device() == input.device());

  // infos can have the shape equal to input.shape[:-2] or (batchCount(input), ), both would work with the current implementation.
  // infos.shape == input.shape[:-2] might be useful in the future for easier checking the error code for the specific matrix
  // in batched input when we would have a user-exposed way to get infos tensor.
  // 1-dimensional tensor of shape (batchCount(input), ) is currently used for the internal implementation everywhere.
  TORCH_INTERNAL_ASSERT_DEBUG_ONLY(infos.numel() == std::max<int64_t>(1, batchCount(input)));
  TORCH_INTERNAL_ASSERT_DEBUG_ONLY(infos.is_contiguous());

  // if 'vectors' has no elements we can modify it
  if (vectors.numel() == 0) {
    vectors.resize_(input.sizes(), MemoryFormat::Contiguous);
    vectors.transpose_(-2, -1);  // make 'vectors' to have Fortran contiguous memory layout
  }

  // if 'values' has no elements we can modify it
  auto values_shape = IntArrayRef(input.sizes().data(), input.dim()-1);  // input.shape[:-1]
  if (values.numel() == 0) {
    values.resize_(values_shape, MemoryFormat::Contiguous);
  }

  // 'vectors' must be in batched column major order (Fortran contiguous)
  TORCH_INTERNAL_ASSERT_DEBUG_ONLY(vectors.mT().is_contiguous());
  TORCH_INTERNAL_ASSERT_DEBUG_ONLY(vectors.sizes().equals(input.sizes()));

  // 'values' must be contiguous
  TORCH_INTERNAL_ASSERT_DEBUG_ONLY(values.is_contiguous());
  TORCH_INTERNAL_ASSERT_DEBUG_ONLY(values.sizes().equals(values_shape));

  // linalg_eigh_stub performs calculations in-place and 'vectors' must be a copy of 'input'
  vectors.copy_(input);

  // NOLINTNEXTLINE(cppcoreguidelines-narrowing-conversions,bugprone-narrowing-conversions)
  char uplo = std::toupper(uplo_str[0]);
  bool upper = (uplo == 'U');

  linalg_eigh_stub(input.device().type(), values, vectors, infos, upper, compute_eigenvectors);
}

std::tuple<Tensor, Tensor> linalg_eigh(const Tensor& input, c10::string_view uplo) {
  squareCheckInputs(input, "linalg.eigh");
  checkUplo(uplo);
  ScalarType real_dtype = toValueType(input.scalar_type());
  Tensor values = at::empty({0}, input.options().dtype(real_dtype));
  Tensor vectors = at::empty({0}, input.options());
  Tensor infos = at::zeros({std::max<int64_t>(1, batchCount(input))}, input.options().dtype(kInt));

  linalg_eigh_out_info(input, values, vectors, infos, true, uplo);
  at::_linalg_check_errors(infos, "torch.linalg.eigh", input.dim() == 2);
  return std::tuple<Tensor, Tensor>(values, vectors);
}

// TODO: it's possible to make the _out variant to be a primal function and implement linalg_eigh on top of _out
// TODO: implement _out variant avoiding copy and using already allocated storage directly
std::tuple<Tensor&, Tensor&> linalg_eigh_out(const Tensor& input, c10::string_view uplo, Tensor& eigvals, Tensor& eigvecs) {
  checkLinalgCompatibleDtype("torch.linalg.eigh", eigvecs, input, "eigenvectors");

  // eigenvalues are always real-valued here
  ScalarType real_dtype = toValueType(input.scalar_type());
  checkLinalgCompatibleDtype("torch.linalg.eigh", eigvals.scalar_type(), real_dtype, "eigenvalues");

  Tensor eigvals_tmp, eigvecs_tmp;
  std::tie(eigvals_tmp, eigvecs_tmp) = at::linalg_eigh(input, uplo);

  at::native::resize_output(eigvals, eigvals_tmp.sizes());
  eigvals.copy_(eigvals_tmp);
  at::native::resize_output(eigvecs, eigvecs_tmp.sizes());
  eigvecs.copy_(eigvecs_tmp);

  return std::tuple<Tensor&, Tensor&>(eigvals, eigvecs);
}

Tensor linalg_eigvalsh(const Tensor& input, c10::string_view uplo) {
  // if input requires grad we must compute the eigenvectors to make this function differentiable
  // the eigenvectors are not exposed to the user
  if (at::GradMode::is_enabled() && input.requires_grad()) {
    Tensor values;
    std::tie(values, std::ignore) = at::linalg_eigh(input, uplo);
    return values;
  }

  ScalarType real_dtype = toValueType(input.scalar_type());
  Tensor values = at::empty({0}, input.options().dtype(real_dtype));
  values = at::linalg_eigvalsh_outf(input, uplo, values);
  return values;
}

Tensor& linalg_eigvalsh_out(const Tensor& input, c10::string_view uplo, Tensor& result) {
  ScalarType real_dtype = toValueType(input.scalar_type());
  checkLinalgCompatibleDtype("torch.linalg.eigvalsh", result.scalar_type(), real_dtype);

  squareCheckInputs(input, "linalg.eigvalsh");
  checkUplo(uplo);

  auto expected_result_shape = IntArrayRef(input.sizes().data(), input.dim()-1);  // input.shape[:-1]
  bool result_equal_expected_shape = result.sizes().equals(expected_result_shape);
  bool expected_result_type = (result.scalar_type() == real_dtype);
  bool copy_needed = !expected_result_type;
  copy_needed |= (result.numel() != 0 && !result_equal_expected_shape);
  copy_needed |= (result.numel() != 0 && !result.is_contiguous());

  Tensor vectors = at::empty({0}, input.options());
  Tensor infos = at::zeros({std::max<int64_t>(1, batchCount(input))}, input.options().dtype(kInt));

  if (copy_needed) { // we have to allocate a temporary tensor
    Tensor result_tmp = at::empty({expected_result_shape}, input.options().dtype(real_dtype));
    linalg_eigh_out_info(input, result_tmp, vectors, infos, /*compute_eigenvectors=*/false, uplo);
    at::native::resize_output(result, result_tmp.sizes());
    result.copy_(result_tmp);
  } else {
    // else use the provided output storage directly
    linalg_eigh_out_info(input, result, vectors, infos, /*compute_eigenvectors=*/false, uplo);
  }

  at::_linalg_check_errors(infos, "torch.linalg.eigvalsh", input.dim() == 2);
  return result;
}

// ~~~~~~~~~~~~~~~~~~~~~~~~~~~~~~~~~~ symeig ~~~~~~~~~~~~~~~~~~~~~~~~~~~~~~~~~~~~~

template <typename scalar_t>
static void apply_symeig(Tensor& self, Tensor& eigvals, bool eigenvectors, bool upper, std::vector<int64_t>& infos) {
#if !AT_BUILD_WITH_LAPACK()
  AT_ERROR("symeig: LAPACK library not found in compilation");
#else
  using value_t = typename c10::scalar_value_type<scalar_t>::type;
  auto self_data = self.data_ptr<scalar_t>();
  auto eigvals_data = eigvals.data_ptr<value_t>();
  auto self_matrix_stride = matrixStride(self);
  auto eigvals_stride = eigvals.size(-1);
  auto batch_size = batchCount(self);
  auto n = self.size(-1);

  char uplo = upper ? 'U' : 'L';
  char jobz = eigenvectors ? 'V' : 'N';

  // NOLINTNEXTLINE(cppcoreguidelines-init-variables)
  int info;
  // Run once, first to get the optimum work size.
  // Since we deal with batches of matrices with the same dimensions, doing this outside
  // the loop saves (batch_size - 1) workspace queries which would provide the same result
  // and (batch_size - 1) calls to allocate and deallocate workspace using at::empty()
  int lwork = -1;
  scalar_t wkopt;

  Tensor rwork;
  value_t* rwork_data = nullptr;
  if (isComplexType(at::typeMetaToScalarType(self.dtype()))) {
    int64_t lrwork = std::max(int64_t(1), 3 * n - 2);
    ScalarType dtype = toValueType(typeMetaToScalarType(self.dtype()));
    rwork = at::empty({lrwork}, self.options().dtype(dtype));
    rwork_data = rwork.data_ptr<value_t>();
  }

  lapackSymeig<scalar_t, value_t>(jobz, uplo, n, self_data, n, eigvals_data, &wkopt, lwork, rwork_data, &info);
  lwork = std::max<int>(1, real_impl<scalar_t, value_t>(wkopt));
  Tensor work = at::empty({lwork}, self.options());

  for (const auto i : c10::irange(batch_size)) {
    scalar_t* self_working_ptr = &self_data[i * self_matrix_stride];
    value_t* eigvals_working_ptr = &eigvals_data[i * eigvals_stride];

    // now compute the eigenvalues and the eigenvectors (optionally)
    lapackSymeig<scalar_t, value_t>(jobz, uplo, n, self_working_ptr, n, eigvals_working_ptr, work.data_ptr<scalar_t>(), lwork, rwork_data, &info);
    infos[i] = info;
    if (info != 0) {
      return;
    }
  }
#endif
}

std::tuple<Tensor, Tensor> _symeig_helper_cpu(const Tensor& self, bool eigenvectors, bool upper) {
  std::vector<int64_t> infos(batchCount(self), 0);

  auto self_sizes = self.sizes().vec();
  self_sizes.pop_back();
  ScalarType dtype = toValueType(typeMetaToScalarType(self.dtype()));
  auto eigvals = at::empty(self_sizes, self.options().dtype(dtype));

  if (self.numel() == 0) {
    return std::tuple<Tensor, Tensor>(eigvals, at::empty_like(self, LEGACY_CONTIGUOUS_MEMORY_FORMAT));
  }

  auto self_working_copy = cloneBatchedColumnMajor(self);
  AT_DISPATCH_FLOATING_AND_COMPLEX_TYPES(self.scalar_type(), "symeig_cpu", [&]{
    apply_symeig<scalar_t>(self_working_copy, eigvals, eigenvectors, upper, infos);
  });

  if (self.dim() > 2) {
    batchCheckErrors(infos, "symeig_cpu");
  } else {
    singleCheckErrors(infos[0], "symeig_cpu");
  }
  if (eigenvectors) {
    return std::tuple<Tensor, Tensor>(eigvals, self_working_copy);
  } else {
    return std::tuple<Tensor, Tensor>(eigvals, at::empty({0}, self.options()));
  }
}

std::tuple<Tensor, Tensor> symeig(const Tensor& self, bool eigenvectors, bool upper) {
  TORCH_WARN_ONCE(
    "torch.symeig is deprecated in favor of torch.linalg.eigh and will be removed in a future ",
    "PyTorch release.\n",
    "The default behavior has changed from using the upper triangular portion of the matrix by default ",
    "to using the lower triangular portion.\n",
    "L, _ = torch.symeig(A, upper=upper)\n",
    "should be replaced with\n",
    "L = torch.linalg.eigvalsh(A, UPLO='U' if upper else 'L')\n",
    "and\n",
    "L, V = torch.symeig(A, eigenvectors=True)\n"
    "should be replaced with\n",
    "L, V = torch.linalg.eigh(A, UPLO='U' if upper else 'L')"
  );
  squareCheckInputs(self, "linalg.symeig");
  return at::_symeig_helper(self, eigenvectors, upper);
}

std::tuple<Tensor&, Tensor&> symeig_out(const Tensor& self, bool eigenvectors, bool upper, Tensor& vals, Tensor& vecs) {
  TORCH_WARN_ONCE(
    "torch.symeig is deprecated in favor of torch.linalg.eigh and will be removed in a future ",
    "PyTorch release.\n",
    "The default behavior has changed from using the upper triangular portion of the matrix by default ",
    "to using the lower triangular portion.\n",
    "L, _ = torch.symeig(A, upper=upper)\n",
    "should be replaced with\n",
    "L = torch.linalg.eigvalsh(A, UPLO='U' if upper else 'L')\n",
    "and\n",
    "L, V = torch.symeig(A, eigenvectors=True)\n"
    "should be replaced with\n",
    "L, V = torch.linalg.eigh(A, UPLO='U' if upper else 'L')"
  );
  checkSameDevice("symeig", vals, self, "eigenvalues");
  checkSameDevice("symeig", vecs, self, "eigenvectors");
  checkLinalgCompatibleDtype("symeig", vecs, self, "eigenvectors");
  // eigenvalues are always real-valued here
  ScalarType real_dtype = toValueType(self.scalar_type());
  checkLinalgCompatibleDtype("symeig", vals.scalar_type(), real_dtype, "eigenvalues");

  Tensor vals_tmp, vecs_tmp;
  std::tie(vals_tmp, vecs_tmp) = at::symeig(self, eigenvectors, upper);

  at::native::resize_output(vals, vals_tmp.sizes());
  at::native::resize_output(vecs, vecs_tmp.sizes());
  vals.copy_(vals_tmp);
  vecs.copy_(vecs_tmp);
  return std::tuple<Tensor&, Tensor&>(vals, vecs);
}

// ~~~~~~~~~~~~~~~~~~~~~~~~~~~~~~~~~~~~ linalg_eig ~~~~~~~~~~~~~~~~~~~~~~~~~~~~~~~

// This function returns complex-valued eigenvectors that is obtained from LAPACK GEEV's real-valued output
// This function is also used for the MAGMA path because intermediate MAGMA's results live on CPU
template <typename scalar_t>
static void linalg_eig_make_complex_eigenvectors_impl(Tensor& result, const Tensor& complex_values, const Tensor& real_vectors) {
  // From GEEV documentation:
  // Complex conjugate pairs of eigenvalues appear consecutively with the eigenvalue having the positive imaginary part first
  // If the j-th eigenvalue is real, then v(j) = VR(:,j), the j-th column of VR.
  // If the j-th and (j+1)-st eigenvalues form a complex conjugate pair, then v(j) = VR(:,j) + i*VR(:,j+1) and v(j+1) = VR(:,j) - i*VR(:,j+1).

  auto batch_size = batchCount(real_vectors);
  auto n = real_vectors.size(-1);
  auto matrix_stride = matrixStride(real_vectors);

  auto result_data = result.data_ptr<c10::complex<scalar_t>>();
  auto real_vectors_data = real_vectors.data_ptr<scalar_t>();
  auto values_data = complex_values.data_ptr<c10::complex<scalar_t>>();

  for (auto b = decltype(batch_size){0}; b < batch_size; b++) {
    scalar_t* vecs = &real_vectors_data[b * matrix_stride];
    c10::complex<scalar_t>* res = &result_data[b * matrix_stride];
    c10::complex<scalar_t>* vals = &values_data[b * n];
    for (auto j = decltype(n){0}; j < n; j++) {
      if (vals[j].imag() == 0.0) {  // eigenvalue is real, then v(j) = VR(:,j)
        for (auto i = decltype(n){0}; i < n; i++) {
          res[j * n + i] = c10::complex<scalar_t>(vecs[j * n + i], 0);
        }
      } else {
        for (auto i = decltype(n){0}; i < n; i++) {
          res[j * n + i] = c10::complex<scalar_t>(vecs[j * n + i],  vecs[(j+1) * n + i]);      // v(j)   = VR(:,j) + i*VR(:,j+1)
          res[(j+1) * n + i] = c10::complex<scalar_t>(vecs[j * n + i], -vecs[(j+1) * n + i]);  // v(j+1) = VR(:,j) - i*VR(:,j+1)
        }
        j++;
      }
    }
  }
}

static Tensor& linalg_eig_make_complex_eigenvectors(Tensor& complex_vectors, const Tensor& complex_values, const Tensor& real_vectors) {
  // These asserts make explicit the requirements on tensors for 'linalg_eig_make_complex_eigenvectors_impl'
  TORCH_INTERNAL_ASSERT_DEBUG_ONLY(complex_vectors.device() == at::kCPU);
  TORCH_INTERNAL_ASSERT_DEBUG_ONLY(complex_values.device() == at::kCPU);
  TORCH_INTERNAL_ASSERT_DEBUG_ONLY(real_vectors.device() == at::kCPU);

  TORCH_INTERNAL_ASSERT_DEBUG_ONLY(complex_vectors.is_complex());
  TORCH_INTERNAL_ASSERT_DEBUG_ONLY(complex_values.is_complex());
  TORCH_INTERNAL_ASSERT_DEBUG_ONLY(real_vectors.is_floating_point());

  TORCH_INTERNAL_ASSERT_DEBUG_ONLY(complex_vectors.mT().is_contiguous());
  TORCH_INTERNAL_ASSERT_DEBUG_ONLY(complex_values.is_contiguous());
  TORCH_INTERNAL_ASSERT_DEBUG_ONLY(real_vectors.mT().is_contiguous());

  AT_DISPATCH_FLOATING_TYPES(real_vectors.scalar_type(), "linalg_eig_make_complex_vector", [&]{
    linalg_eig_make_complex_eigenvectors_impl<scalar_t>(complex_vectors, complex_values, real_vectors);
  });
  return complex_vectors;
}

DEFINE_DISPATCH(linalg_eig_stub);

std::tuple<Tensor&, Tensor&> linalg_eig_out_info(const Tensor& input, Tensor& values, Tensor& vectors, Tensor& infos, bool compute_eigenvectors) {
  // MAGMA doesn't have GPU interface for GEEV routine, it requires inputs to be on CPU
  // therefore we create all intermediate tensors on CPU
  auto options = input.options().device(at::kCPU);

  // These internal asserts make explicit the assumptions in the implementation
  // Error check with the actual error messages are done on the higher level of the hierarchy of calls
  TORCH_INTERNAL_ASSERT_DEBUG_ONLY(input.dim() >= 2);
  TORCH_INTERNAL_ASSERT_DEBUG_ONLY(input.size(-2) == input.size(-1));

  // for real-valued 'input', eigenvalues can be real-valued or complex-valued
  TORCH_INTERNAL_ASSERT_DEBUG_ONLY((toComplexType(input.scalar_type()) == values.scalar_type()) || (input.scalar_type() == values.scalar_type()));
  TORCH_INTERNAL_ASSERT_DEBUG_ONLY(values.device() == at::kCPU);

  // for real-valued 'input', eigenvectors can be real-valued or complex-valued
  if (compute_eigenvectors) {
    TORCH_INTERNAL_ASSERT_DEBUG_ONLY((toComplexType(input.scalar_type()) == vectors.scalar_type()) || (input.scalar_type() == vectors.scalar_type()));
    TORCH_INTERNAL_ASSERT_DEBUG_ONLY(vectors.device() == at::kCPU);
  }

  TORCH_INTERNAL_ASSERT_DEBUG_ONLY(infos.scalar_type() == at::kInt);
  TORCH_INTERNAL_ASSERT_DEBUG_ONLY(infos.device() == at::kCPU);
  TORCH_INTERNAL_ASSERT_DEBUG_ONLY(infos.numel() == std::max<int64_t>(1, batchCount(input)));
  TORCH_INTERNAL_ASSERT_DEBUG_ONLY(infos.is_contiguous());

  // if 'vectors' has no elements we can modify it
  if (vectors.numel() == 0 && compute_eigenvectors) {
    vectors.resize_(input.sizes(), MemoryFormat::Contiguous);
    vectors.transpose_(-2, -1);  // make 'vectors' to have Fortran contiguous memory layout
  }

  // if 'values' has no elements we can modify it
  auto values_shape = IntArrayRef(input.sizes().data(), input.dim()-1);  // input.shape[:-1]
  if (values.numel() == 0) {
    values.resize_(values_shape, MemoryFormat::Contiguous);
  }

  // 'vectors' must be in batched column major order (Fortran contiguous)
  if (compute_eigenvectors) {
    TORCH_INTERNAL_ASSERT_DEBUG_ONLY(vectors.mT().is_contiguous());
    TORCH_INTERNAL_ASSERT_DEBUG_ONLY(vectors.sizes().equals(input.sizes()));
  }

  // 'values' must be contiguous
  TORCH_INTERNAL_ASSERT_DEBUG_ONLY(values.is_contiguous());
  TORCH_INTERNAL_ASSERT_DEBUG_ONLY(values.sizes().equals(values_shape));

  // if 'input' is complex then use 'values' directly else create a temporary to hold the real and imaginary parts
  // and then use at::complex_out
  Tensor real_imag_values = values;

  // if 'input' is complex then use 'vectors' directly else maybe create a temporary to hold real vectors
  // and then use linalg_eig_make_complex_eigenvectors
  Tensor maybe_complex_vectors = vectors;
  if (!input.is_complex()) {
    // first n elements to hold the real portion of the output and the last n elements to hold the imaginary portion
    auto real_imag_shape = IntArrayRef(input.sizes().data(), input.dim()-2).vec();  // input.shape[:-2]
    real_imag_shape.push_back(input.size(-1) * 2);
    real_imag_values = at::empty(real_imag_shape, options, MemoryFormat::Contiguous);

    // linalg_eig_stub expects real-valued tensor to store eigenvectors
    // output of linalg_eig_stub need to be post-processed later to produce complex-valued eigenvectors
    // we do this post-processing only if 'vectors' is complex-valued
    // otherwise storage of 'vectors' is used directly
    if (vectors.is_complex() && compute_eigenvectors) {
      maybe_complex_vectors = at::empty(input.sizes(), options, MemoryFormat::Contiguous);
      maybe_complex_vectors.transpose_(-2, -1);  // make 'maybe_complex_vectors' to have Fortran contiguous memory layout
    }
  }

  // MAGMA uses a hybrid CPU-GPU algorithm that performs well only for large matrices
  // See: https://github.com/pytorch/pytorch/pull/52491#issuecomment-795685687
  // Here we call CPU path for matrices smaller than 2048x2048
  // that should be in general significantly faster than calling MAGMA
  if (input.size(-1) <= 2048) {
    linalg_eig_stub(at::kCPU, real_imag_values, maybe_complex_vectors, infos, input.to(kCPU), compute_eigenvectors);
  } else {
    linalg_eig_stub(input.device().type(), real_imag_values, maybe_complex_vectors, infos, input, compute_eigenvectors);
  }

  // if input is not complex we need to do some post-processing
  if (!input.is_complex()) {
    // extract real and imaginary parts of the output
    auto real_values = real_imag_values.slice(/*dim=*/-1, /*start=*/0, /*end*/input.size(-1));
    auto imag_values = real_imag_values.slice(/*dim=*/-1, /*start=*/input.size(-1));

    // if the imaginary part is zero we don't need to do anything
    bool is_zero_imag = at::all(imag_values == 0.0).item().toBool();
    if (is_zero_imag) {
      values.copy_(real_values);
      if (compute_eigenvectors) {
        vectors.copy_(maybe_complex_vectors);  // does nothing for !vectors.is_complex() because vectors.is_same(maybe_complex_vectors) == true
      }
      return std::tuple<Tensor&, Tensor&>(values, vectors);
    }

    if (values.is_complex()) {
      values = at::complex_out(values, real_values, imag_values);
    } else {
      TORCH_CHECK(false, "torch.linalg.eig: imaginary part of eigenvalues is non-zero, can't safely cast eigenvalues to non-complex dtype.")
    }
    if (compute_eigenvectors) {
      if (vectors.is_complex()) {
          vectors = linalg_eig_make_complex_eigenvectors(vectors, values, maybe_complex_vectors);
      } else {
        TORCH_CHECK(false, "torch.linalg.eig: imaginary part of eigenvectors is non-zero, can't safely cast eigenvectors to non-complex dtype.")
      }
    }
  }

  return std::tuple<Tensor&, Tensor&>(values, vectors);
}

std::tuple<Tensor&, Tensor&> linalg_eig_out(const Tensor& input, Tensor& values, Tensor& vectors) {
  TORCH_CHECK(input.isfinite().all().item<bool>(), "torch.linalg.eig: input tensor should not contain infs or NaNs.");
  squareCheckInputs(input, "linalg.eig");

  // unlike NumPy for real-valued inputs the output is always complex-valued
  checkLinalgCompatibleDtype("torch.linalg.eig", values.scalar_type(), toComplexType(input.scalar_type()), "eigenvalues");
  checkLinalgCompatibleDtype("torch.linalg.eig", vectors.scalar_type(), toComplexType(input.scalar_type()), "eigenvectors");
  checkSameDevice("torch.linalg.eig", values, input, "eigenvalues");
  checkSameDevice("torch.linalg.eig", vectors, input, "eigenvectors");

  // MAGMA doesn't have GPU interface for GEEV routine, it requires inputs to be on CPU
  auto options = input.options().device(at::kCPU);
  auto infos = at::zeros({std::max<int64_t>(1, batchCount(input))}, options.dtype(kInt));

  // if result is not empty and not in batched column major format we have to allocate a temporary tensor
  bool is_batched_column_major = false;
  if (vectors.dim() >= 2) {
    is_batched_column_major = vectors.mT().is_contiguous();
  }

  bool values_expected_type = (values.scalar_type() == toComplexType(input.scalar_type()));
  bool vectors_expected_type = (vectors.scalar_type() == toComplexType(input.scalar_type()));

  auto expected_values_shape = IntArrayRef(input.sizes().data(), input.dim()-1);  // input.shape[:-1]
  bool values_equal_expected_shape = values.sizes().equals(expected_values_shape);
  bool vectors_equal_expected_shape = vectors.sizes().equals(input.sizes());

  // if result is not empty and not in batched column major format
  bool values_tmp_needed = (values.numel() != 0 && !values.is_contiguous());
  bool vectors_tmp_needed = (vectors.numel() != 0 && !is_batched_column_major);
  // or result does not have the expected shape
  values_tmp_needed |= (values.numel() != 0 && !values_equal_expected_shape);
  vectors_tmp_needed |= (vectors.numel() != 0 && !vectors_equal_expected_shape);
  // or result does not have the expected dtype
  values_tmp_needed |= !values_expected_type;
  vectors_tmp_needed |= !vectors_expected_type;
  // we will allocate a temporary tensor and do the copy

  // because MAGMA's GEEV takes CPU inputs and returns CPU outputs
  // "out" tensors that are on GPU device can't be used directly
  values_tmp_needed |= values.is_cuda();
  vectors_tmp_needed |= vectors.is_cuda();

  // determine the appropriate scalar_type for the temporary tensors
  ScalarType values_type = input.scalar_type();
  ScalarType vectors_type = input.scalar_type();
  if (!input.is_complex()) {
    // for real-valued input we can have either real- or complex-valued output
    ScalarType input_complex_dtype = toComplexType(input.scalar_type());
    values_type = values.is_complex() ? input_complex_dtype : values_type;
    vectors_type = vectors.is_complex() ? input_complex_dtype : vectors_type;
  }

  if (values_tmp_needed && vectors_tmp_needed) {
    Tensor values_tmp = at::empty({0}, options.dtype(values_type));
    Tensor vectors_tmp = at::empty({0}, options.dtype(vectors_type));
    std::tie(values_tmp, vectors_tmp) = linalg_eig_out_info(input, values_tmp, vectors_tmp, infos, true);
    at::native::resize_output(values, values_tmp.sizes());
    values.copy_(values_tmp);
    at::native::resize_output(vectors, vectors_tmp.sizes());
    vectors.copy_(vectors_tmp);
  } else if (!values_tmp_needed && vectors_tmp_needed) {
    // use 'values' storage directly
    Tensor vectors_tmp = at::empty({0}, options.dtype(vectors_type));
    std::tie(values, vectors_tmp) = linalg_eig_out_info(input, values, vectors_tmp, infos, true);
    at::native::resize_output(vectors, vectors_tmp.sizes());
    vectors.copy_(vectors_tmp);
  } else if (values_tmp_needed && !vectors_tmp_needed) {
    // use 'vectors' storage directly
    Tensor values_tmp = at::empty({0}, options.dtype(values_type));
    std::tie(values_tmp, vectors) = linalg_eig_out_info(input, values_tmp, vectors, infos, true);
    at::native::resize_output(values, values_tmp.sizes());
    values.copy_(values_tmp);
  } else {
    // use 'values' and 'vectors' storage directly
    std::tie(values, vectors) = linalg_eig_out_info(input, values, vectors, infos, true);
  }

  // Now check LAPACK/MAGMA error codes
  at::_linalg_check_errors(infos, "torch.linalg.eig", input.dim() == 2);
  return std::tuple<Tensor&, Tensor&>(values, vectors);
}

std::tuple<Tensor, Tensor> linalg_eig(const Tensor& input) {
  ScalarType complex_dtype = toComplexType(input.scalar_type());
  Tensor values = at::empty({0}, input.options().dtype(complex_dtype));
  Tensor vectors = at::empty({0}, input.options().dtype(complex_dtype));

  at::linalg_eig_outf(input, values, vectors);

  return std::tuple<Tensor, Tensor>(values, vectors);
}

Tensor& linalg_eigvals_out(const Tensor& input, Tensor& values) {
  squareCheckInputs(input, "linalg.eigvals");

  // unlike NumPy for real-valued inputs the output is always complex-valued
  checkLinalgCompatibleDtype("torch.linalg.eigvals", values.scalar_type(), toComplexType(input.scalar_type()), "eigenvalues");
  checkSameDevice("torch.linalg.eigvals", values, input, "eigenvalues");

  // MAGMA doesn't have GPU interface for GEEV routine, it requires inputs to be on CPU
  auto options = input.options().device(at::kCPU);
  auto infos = at::zeros({std::max<int64_t>(1, batchCount(input))}, options.dtype(kInt));

  bool values_expected_type = (values.scalar_type() == toComplexType(input.scalar_type()));

  auto expected_values_shape = IntArrayRef(input.sizes().data(), input.dim()-1);  // input.shape[:-1]
  bool values_equal_expected_shape = values.sizes().equals(expected_values_shape);

  // if result is not empty and not in batched column major format
  bool values_tmp_needed = (values.numel() != 0 && !values.is_contiguous());
  // or result does not have the expected shape
  values_tmp_needed |= (values.numel() != 0 && !values_equal_expected_shape);
  // or result does not have the expected dtype
  values_tmp_needed |= !values_expected_type;
  // we will allocate a temporary tensor and do the copy

  // because MAGMA's GEEV takes CPU inputs and returns CPU outputs
  // 'values' tensor that is on GPU device can't be used directly
  values_tmp_needed |= values.is_cuda();

  // determine the appropriate scalar_type for the temporary tensors
  ScalarType values_type = input.scalar_type();
  if (!input.is_complex()) {
    // for real-valued input we can have either real- or complex-valued output
    ScalarType input_complex_dtype = toComplexType(input.scalar_type());
    values_type = values.is_complex() ? input_complex_dtype : values_type;
  }

  Tensor vectors;
  if (values_tmp_needed) {
    Tensor values_tmp = at::empty({0}, options.dtype(values_type));
    std::tie(values_tmp, std::ignore) = linalg_eig_out_info(input, values_tmp, vectors, infos, /*compute_eigenvectors=*/false);
    at::native::resize_output(values, values_tmp.sizes());
    values.copy_(values_tmp);
  } else { // use 'values' storage directly
    std::tie(values, std::ignore) = linalg_eig_out_info(input, values, vectors, infos, /*compute_eigenvectors=*/false);
  }

  // Now check LAPACK/MAGMA error codes
  at::_linalg_check_errors(infos, "torch.linalg.eigvals", input.dim() == 2);
  return values;
}

Tensor linalg_eigvals(const Tensor& input) {
  // if input requires grad we must compute the eigenvectors to make this function differentiable
  // the eigenvectors are not exposed to the user
  if (at::GradMode::is_enabled() && input.requires_grad()) {
    return std::get<0>(at::linalg_eig(input));
  }

  ScalarType complex_dtype = toComplexType(input.scalar_type());
  Tensor values = at::empty({0}, input.options().dtype(complex_dtype));

  at::linalg_eigvals_outf(input, values);

  return values;
}

// ~~~~~~~~~~~~~~~~~~~~~~~~~~~~~~~~~~~~ eig ~~~~~~~~~~~~~~~~~~~~~~~~~~~~~~~~~~~~~~

DEFINE_DISPATCH(eig_stub);

std::tuple<Tensor&, Tensor&> eig_out(const Tensor& self, bool eigenvectors, Tensor& e, Tensor& v) {
  TORCH_WARN_ONCE(
    "torch.eig is deprecated in favor of torch.linalg.eig and will be removed in a future ",
    "PyTorch release.\n",
    "torch.linalg.eig returns complex tensors of dtype cfloat or cdouble rather than real tensors ",
    "mimicking complex tensors.\n",
    "L, _ = torch.eig(A)\n",
    "should be replaced with\n",
    "L_complex = torch.linalg.eigvals(A)\n",
    "and\n",
    "L, V = torch.eig(A, eigenvectors=True)\n",
    "should be replaced with\n",
    "L_complex, V_complex = torch.linalg.eig(A)"
  );
  TORCH_CHECK(self.dim() == 2, "input should be 2 dimensional");
  TORCH_CHECK(self.size(0) == self.size(1), "input should be square");
  TORCH_CHECK(self.isfinite().all().item<bool>(), "input should not contain infs or NaNs");
  checkSameDevice("torch.eig", e, self, "eigenvalues");
  checkLinalgCompatibleDtype("torch.eig", e, self, "eigenvalues");
  if (eigenvectors) {
    checkSameDevice("torch.eig", v, self, "eigenvectors");
    checkLinalgCompatibleDtype("torch.eig", v, self, "eigenvectors");
  }
  int64_t n = self.size(-1);

  if (isComplexType(at::typeMetaToScalarType(self.dtype()))) {
      at::native::resize_output(e, {n});
  } else {
      at::native::resize_output(e, {n, 2});
  }
  if (eigenvectors) {
      at::native::resize_output(v, self.sizes());
  }

  // optimization: if self is empty, we can immediately return the empty
  // tensors, instead of getting empty tensors from eig_helper
  if (self.numel() == 0) {
      return std::tuple<Tensor&, Tensor&>(e, v);
  }

  Tensor vals_, vecs_;
  std::tie(vals_, vecs_) = eig_stub(self.device().type(), self, eigenvectors);
  e.copy_(vals_);
  if (eigenvectors) {
    v.copy_(vecs_);
  }
  return std::tuple<Tensor&, Tensor&>(e, v);
}

std::tuple<Tensor,Tensor> eig(const Tensor& self, bool eigenvectors) {
  Tensor e = at::empty({0}, self.options());
  Tensor v = at::empty({0}, self.options());
  at::eig_out(e, v, self, eigenvectors);
  return std::tuple<Tensor, Tensor>(e, v);
}

// ~~~~~~~~~~~~~~~~~~~~~~~~~~~~~~~~~~~~ svd ~~~~~~~~~~~~~~~~~~~~~~~~~~~~~~~~~~~~~~

template <typename scalar_t>
static void apply_svd(Tensor& self, Tensor& U, Tensor& S, Tensor& VT,
                      char jobz, std::vector<int64_t>& infos) {
#if !AT_BUILD_WITH_LAPACK()
  AT_ERROR("svd: LAPACK library not found in compilation");
#else
  using value_t = typename c10::scalar_value_type<scalar_t>::type;
  auto self_data = self.data_ptr<scalar_t>();
  auto U_data = U.data_ptr<scalar_t>();
  auto S_data = S.data_ptr<value_t>();
  auto VT_data = VT.data_ptr<scalar_t>();
  auto self_stride = matrixStride(self);
  auto U_stride = jobz == 'N' ? 1 : matrixStride(U);
  auto S_stride = S.size(-1);
  auto VT_stride = jobz == 'N' ? 1 : matrixStride(VT);
  auto batchsize = batchCount(self);

  // NOLINTNEXTLINE(cppcoreguidelines-init-variables)
  int info;
  auto m = self.size(-2);
  auto n = self.size(-1);
  auto lda = std::max<int64_t>(1, m);
  auto ldvt = std::max<int64_t>(1, jobz == 'N' ? 1 : VT.size(-2));
  auto mn = std::min(m, n);
  Tensor iwork = at::empty({8 * mn}, at::kInt);
  auto iwork_data = iwork.data_ptr<int>();
  Tensor rwork;
  value_t* rwork_data = nullptr;
  if (isComplexType(at::typeMetaToScalarType(self.dtype()))) {
    auto lrwork  = computeLRWorkDim(jobz, m, n);
    // rwork is an array of floats or doubles depending on the type
    rwork = at::empty({std::max(int64_t(1), lrwork)}, at::typeMetaToScalarType(S.dtype()));
    rwork_data = rwork.data_ptr<value_t>();
  }

  // Run once, first to get the optimum work size.
  // Since we deal with batches of matrices with the same dimensions, doing this outside
  // the loop saves (batch_size - 1) workspace queries which would provide the same result
  // and (batch_size - 1) calls to allocate and deallocate workspace using at::empty()
  int lwork = -1;
  scalar_t wkopt;
  lapackSvd<scalar_t, value_t>(jobz, m, n, self_data, lda, S_data, U_data, lda, VT_data, ldvt, &wkopt, lwork, rwork_data, iwork_data, &info);
  lwork = std::max<int>(1, real_impl<scalar_t, value_t>(wkopt));
  Tensor work = at::empty({lwork}, self.options());
  auto work_data = work.data_ptr<scalar_t>();

  for (const auto i : c10::irange(batchsize)) {
    scalar_t* self_working_ptr = &self_data[i * self_stride];
    value_t* S_working_ptr = &S_data[i * S_stride];
    scalar_t* U_working_ptr = &U_data[i * U_stride];
    scalar_t* VT_working_ptr = &VT_data[i * VT_stride];

    // Compute S, U (optionally) and VT (optionally)
    lapackSvd<scalar_t, value_t>(jobz, m, n, self_working_ptr, lda,
                        S_working_ptr, U_working_ptr, lda, VT_working_ptr, ldvt, work_data, lwork, rwork_data, iwork_data, &info);
    infos[i] = info;
    if (info != 0) {
      return;
    }
  }
#endif
}

std::tuple<Tensor, Tensor, Tensor> _svd_helper_cpu(const Tensor& self, bool some, bool compute_uv) {
  std::vector<int64_t> infos(batchCount(self), 0);

  char jobz = compute_uv ? (some ? 'S' : 'A') : 'N';

  Tensor U_working_copy, S_working_copy, VT_working_copy;
  std::tie(U_working_copy, S_working_copy, VT_working_copy) = _create_U_S_VT(self, some, compute_uv);

  auto self_working_copy = cloneBatchedColumnMajor(self);

  AT_DISPATCH_FLOATING_AND_COMPLEX_TYPES(self.scalar_type(), "svd_cpu", [&]{
    apply_svd<scalar_t>(self_working_copy, U_working_copy, S_working_copy, VT_working_copy, jobz, infos);
  });

  if (self.dim() > 2) {
    batchCheckErrors(infos, "svd_cpu");
  } else {
    singleCheckErrors(infos[0], "svd_cpu");
  }

  if (compute_uv) {
    // so far we have computed VT, but torch.svd returns V instead. Adjust accordingly.
    // Note that the 'apply_svd' routine returns VT = V^T (for real inputs) or VT = V^H (for complex inputs), not V.
    VT_working_copy = VT_working_copy.conj();
    VT_working_copy.transpose_(-2, -1);
  }
  return std::make_tuple(U_working_copy, S_working_copy, VT_working_copy);
}

std::tuple<Tensor, Tensor, Tensor> svd(const Tensor& self, bool some, bool compute_uv) {
  // TODO: uncomment the following when svd is deprecated not only in docs
  // torch/xla is blocking the transition from at::svd to at::linalg_svd in at::linalg_pinv code
  // see https://github.com/pytorch/xla/issues/2755
  // TORCH_WARN_ONCE(
  //     "torch.svd is deprecated in favor of torch.linalg.svd and will be ",
  //     "removed in a future PyTorch release.\n",
  //     "U, S, V = torch.svd(A, some=some, compute_uv=True) (default)\n",
  //     "should be replaced with\n",
  //     "U, S, Vh = torch.linalg.svd(A, full_matrices=not some)\n",
  //     "V = Vh.mH()\n",
  //     "and\n",
  //     "_, S, _ = torch.svd(A, some=some, compute_uv=False)\n",
  //     "should be replaced with\n",
  //     "S = torch.linalg.svdvals(A)");

  TORCH_CHECK(self.dim() >= 2,
              "svd input should have at least 2 dimensions, but has ", self.dim(), " dimensions instead");
  return at::_svd_helper(self, some, compute_uv);
}

std::tuple<Tensor&, Tensor&, Tensor&> svd_out(const Tensor& self, bool some, bool compute_uv, Tensor& U, Tensor& S, Tensor& V) {
  checkSameDevice("svd", U, self, "U");
  checkSameDevice("svd", S, self, "S");
  checkSameDevice("svd", V, self, "V");
  checkLinalgCompatibleDtype("svd", U, self, "U");
  checkLinalgCompatibleDtype("svd", V, self, "V");
  // singular values are always real-valued here
  ScalarType real_dtype = toValueType(self.scalar_type());
  checkLinalgCompatibleDtype("svd", S.scalar_type(), real_dtype, "S");

  Tensor U_tmp, S_tmp, V_tmp;
  std::tie(U_tmp, S_tmp, V_tmp) = at::native::svd(self, some, compute_uv);

  at::native::resize_output(U, U_tmp.sizes());
  at::native::resize_output(S, S_tmp.sizes());
  at::native::resize_output(V, V_tmp.sizes());
  U.copy_(U_tmp);
  S.copy_(S_tmp);
  V.copy_(V_tmp);
  return std::tuple<Tensor&, Tensor&, Tensor&>(U, S, V);
}

// ~~~~~~~~~~~~~~~~~~~~~~~~~~~~~~~~~ linalg_svd ~~~~~~~~~~~~~~~~~~~~~~~~~~~~~~~~~~

/* torch.linalg.svd, implemented in terms of torch.svd. There are two main
   differences:

    1. the 2nd parameter is bool some=True, which if effectively the opposite
       of full_matrices=True

    2. svd returns V, while linalg.svd returns Vh = V^T (for real inputs) or Vh = V^H (for complex inputs).
       To accommodate the difference, we transpose() and conj() V upon return
*/

std::tuple<Tensor, Tensor, Tensor> linalg_svd(const Tensor& self, bool full_matrices) {
  TORCH_CHECK(self.dim() >= 2,
              "svd input should have at least 2 dimensions, but has ", self.dim(), " dimensions instead");

    bool some = !full_matrices;
    Tensor U, S, V;
    std::tie(U, S, V) = at::_svd_helper(self, some, /*compute_uv=*/true);

    Tensor Vh = V.mH();
    return std::make_tuple(U, S, Vh);
}

static void svd_resize_and_copy(const char *name, const Tensor& src, Tensor &dst) {
  TORCH_CHECK(src.device() == dst.device(), "svd output tensor ", name, " is on the wrong device: expected ", src.device(), " got ", dst.device());
  at::native::resize_output(dst, src.sizes());
  dst.copy_(src);
}

std::tuple<Tensor&, Tensor&, Tensor&> linalg_svd_out(const Tensor& self, bool full_matrices, Tensor& U, Tensor& S, Tensor& Vh) {
  checkSameDevice("svd", U, self, "U");
  checkSameDevice("svd", S, self, "S");
  checkSameDevice("svd", Vh, self, "Vh");
  checkLinalgCompatibleDtype("linalg.svd", U, self, "U");
  checkLinalgCompatibleDtype("linalg.svd", Vh, self, "Vh");
  // singular values are always real-valued here
  ScalarType real_dtype = toValueType(self.scalar_type());
  checkLinalgCompatibleDtype("linalg.svd", S.scalar_type(), real_dtype, "S");
  Tensor U_tmp, S_tmp, Vh_tmp;
  std::tie(U_tmp, S_tmp, Vh_tmp) = at::native::linalg_svd(self, full_matrices);
  svd_resize_and_copy("U", U_tmp, U);
  svd_resize_and_copy("S", S_tmp, S);
  svd_resize_and_copy("V", Vh_tmp, Vh);
  return std::tuple<Tensor&, Tensor&, Tensor&>(U, S, Vh);
}

Tensor linalg_svdvals(const Tensor& input) {
  TORCH_CHECK(
      input.dim() >= 2,
      "torch.linalg.svdvals: input should have at least 2 dimensions, but has ",
      input.dim(),
      " dimensions instead");

  Tensor singular_values;

  // if input requires grad we must compute the singular vectors to make this function differentiable
  // the singular vectors are not exposed to the user
  const bool input_requires_grad = (at::GradMode::is_enabled() && input.requires_grad());
  std::tie(std::ignore, singular_values, std::ignore) =
      at::_svd_helper(input, /*some=*/true, /*compute_uv=*/input_requires_grad);
  return singular_values;
}

Tensor& linalg_svdvals_out(const Tensor& input, Tensor& result) {
  checkSameDevice("torch.linalg.svdvals", result, input);

  // singular values are always real-valued
  ScalarType real_dtype = toValueType(input.scalar_type());
  checkLinalgCompatibleDtype(
      "torch.linalg.svdvals", result.scalar_type(), real_dtype);

  Tensor singular_values_tmp;
  std::tie(std::ignore, singular_values_tmp, std::ignore) =
      at::_svd_helper(input, /*some=*/true, /*compute_uv=*/false);

  at::native::resize_output(result, singular_values_tmp.sizes());
  result.copy_(singular_values_tmp);

  return result;
}

// ~~~~~~~~~~~~~~~~~~~~~~~~~~~~~~~~~~~ lstsq ~~~~~~~~~~~~~~~~~~~~~~~~~~~~~~~~~~~~~

DEFINE_DISPATCH(lstsq_stub);

/*
  Solves a least squares problem. That is minimizing the squared Frobenius norm of |B - A X|.

  Input args:
  * 'input' - Tensor containing batches of m-by-n matrix A.
  * 'other' - Tensor containing batches of max(m, n)-by-nrhs matrix B.
  * 'cond' - relative tolerance for determining rank of A.
  * 'driver' - the name of the LAPACK driver that is used to compute the solution.
  Output args (modified in-place):
  * 'solution' - Tensor to store the solution matrix X.
  * 'residuals' - Tensor to store values of the residual sum of squares for each column of the solution.
  * 'rank' - Tensor to store the rank of A.
  * 'singular_values' - Tensor to store the singular values of A.
  * 'infos' - Tensor to store error codes of linear algebra math library.

  For further details, please see the LAPACK documentation for GELS/GELSY/GELSS/GELSD routines.
*/
static void linalg_lstsq_out_info(
    Tensor& solution,
    Tensor& residuals,
    Tensor& rank,
    Tensor& singular_values,
    Tensor& infos,
    const Tensor& input,
    const Tensor& other,
    double rcond,
    std::string& driver) {
  // These internal asserts make explicit the assumptions in the implementation
  // Error check with the actual error messages are done on the higher level of
  // the hierarchy of calls
  TORCH_INTERNAL_ASSERT(input.dim() >= 2);
  TORCH_INTERNAL_ASSERT(other.dim() >= 1);

  auto dim_diff = input.dim() - other.dim();
  TORCH_INTERNAL_ASSERT(0 <= dim_diff && dim_diff <= 1);

  TORCH_INTERNAL_ASSERT(input.scalar_type() == other.scalar_type());
  TORCH_INTERNAL_ASSERT(input.device() == other.device());

  TORCH_INTERNAL_ASSERT(solution.scalar_type() == input.scalar_type());
  TORCH_INTERNAL_ASSERT(solution.device() == input.device());

  TORCH_INTERNAL_ASSERT(residuals.device() == input.device());

  TORCH_INTERNAL_ASSERT(rank.scalar_type() == at::kLong);
  TORCH_INTERNAL_ASSERT(rank.device() == input.device());

  auto real_dtype = toValueType(input.scalar_type());
  TORCH_INTERNAL_ASSERT(singular_values.scalar_type() == real_dtype);
  TORCH_INTERNAL_ASSERT(singular_values.device() == input.device());

  TORCH_INTERNAL_ASSERT(infos.scalar_type() == at::kInt);
  TORCH_INTERNAL_ASSERT(infos.device() == input.device());
  TORCH_INTERNAL_ASSERT(infos.numel() == std::max<int64_t>(1, batchCount(input)));
  TORCH_INTERNAL_ASSERT(infos.is_contiguous());

  bool vector_case = linalg_solve_is_vector_rhs(input, other);
  // we need to unsqueeze 'other' because 2-dimensional tensors are expected in the implementation
  Tensor other_2d = vector_case ? other.unsqueeze(-1) : other;

  TORCH_INTERNAL_ASSERT(input.size(-2) == other_2d.size(-2));

  std::vector<int64_t> expected_solution_shape = broadcast_batch_size(input, other_2d, input.dim() - 2);
  // the actual shape of the solution returned is (*, n,) or (*, n, nrhs)
  // but LAPACK requires extra dimensions to store raw residuals
  // so the expected shape is (*, max(m, n),) or (*, max(m, n), nrhs)
  auto m = input.size(-2);
  auto n = input.size(-1);
  auto nrhs = other.size(-1);
  expected_solution_shape.push_back(std::max(m, n));
  if (!vector_case) {
    expected_solution_shape.push_back(nrhs);
  }

  // if 'solution' has no elements we can modify it
  if (solution.numel() == 0) {
    if (vector_case) {
      solution.resize_(expected_solution_shape, MemoryFormat::Contiguous);
    } else {
      auto shape_transposed = expected_solution_shape;
      std::swap(shape_transposed.end()[-1], shape_transposed.end()[-2]);
      solution.resize_(shape_transposed, MemoryFormat::Contiguous);
      solution.transpose_(-2, -1);
    }
  }

  // if 'solution' is non-empty it must have the expected shape
  TORCH_INTERNAL_ASSERT(solution.sizes().equals(expected_solution_shape));

  // 'solution' must be in batched column major order (Fortran contiguous) for 2D inputs
  // or C contiguous for 1D input
  if (vector_case) {
    TORCH_INTERNAL_ASSERT(solution.is_contiguous());
  } else {
    TORCH_INTERNAL_ASSERT(solution.mT().is_contiguous());
  }

  // for 1-dimensional 'other', we need to unsqueeze the 'solution' before passing to "apply_solve"
  if (vector_case) {
    solution = solution.unsqueeze_(-1);
  }

  // _linalg_lstsq_helper_ performs calculations in-place and 'solution' must be a copy of other_2d
  solution.narrow(-2, 0, other_2d.size(-2)).copy_(other_2d);

  // if 'rank' is empty we might resize it
  auto input_batch_shape = IntArrayRef(input.sizes().cbegin(), input.sizes().cend() - 2);
  if (rank.numel() == 0 && driver != "gels") { // gels driver doesn't set 'rank'
    rank.resize_(input_batch_shape, MemoryFormat::Contiguous);
  }

  // if 'rank' is non-empty it must have the expected shape and be contiguous
  if (driver != "gels") {
    TORCH_INTERNAL_ASSERT(rank.sizes().equals(input_batch_shape));
    TORCH_INTERNAL_ASSERT(rank.is_contiguous());
  }

  // if 'singular_values' is empty we might resize it
  auto singular_values_shape = input_batch_shape.vec();
  singular_values_shape.push_back(std::min(m, n));
  if (singular_values.numel() == 0 && (driver == "gelsd" || driver == "gelss")) {
    singular_values.resize_(singular_values_shape, MemoryFormat::Contiguous);
  }

  // if 'singular_values' is non-empty it must have the expected shape and be contiguous
  if (driver == "gelsd" || driver == "gelss") {
    TORCH_INTERNAL_ASSERT(singular_values.sizes().equals(singular_values_shape));
    TORCH_INTERNAL_ASSERT(singular_values.is_contiguous());
  }

  // 'input' is modified in-place so we need a column-major copy
  auto input_working_copy = copyBatchedColumnMajor(input);

  // now the actual call that computes the result in-place (apply_lstsq)
  lstsq_stub(input.device().type(), input_working_copy, solution, rank, singular_values, infos, rcond, driver);

  // residuals are available only if m > n and drivers other than gelsy used
  if (m > n && driver != "gelsy") {
    // if the driver is gelss or gelsd then the residuals are available only if rank == n
    bool compute_residuals = true;
    if (driver == "gelss" || driver == "gelsd") {
      if (input.dim() == 2) {
        compute_residuals = (rank.item().toInt() == n);
      } else {
        // it is not clear what to do if some matrices have rank < n in case of batched input
        // For now let's compute the residuals only if all matrices have rank equal to n
        // This behaviour may be changed in the future
        // See https://github.com/pytorch/pytorch/issues/56483
        compute_residuals = at::all(rank == n).item().toBool();
      }
    }
    if (compute_residuals) {
      // LAPACK stores residuals data for postprocessing in rows n:(m-n)
      auto raw_residuals = solution.narrow(/*dim=*/-2, /*start=*/n, /*length*/m - n);
      if (raw_residuals.is_complex()) {
        raw_residuals.mul_(raw_residuals.conj());
        raw_residuals = at::real(raw_residuals);
      } else {
        raw_residuals.pow_(2);
      }
      at::sum_out(residuals, raw_residuals, /*dim=*/-2, /*keepdim=*/false, /*dtype*/real_dtype);
    }
  }
  solution = solution.narrow(/*dim=*/-2, /*start=*/0, /*length*/n);
  if (m == 0) {
    solution.zero_();
  }

  // for 1-dimensional 'other', we need to squeeze the solution after "apply_lstsq"
  if (vector_case) {
    solution = solution.squeeze_(-1);
  }
}

static std::string get_default_lstsq_driver(c10::optional<c10::string_view> driver, const Tensor& input) {
  // if `driver` is empty, we set driver_str to "gels" if working with CUDA tensors,
  // otherwise to "gelsy" driver.
  std::string driver_str;
  // check whether the user provided name is a valid driver name
  if (driver.has_value()) {
    driver_str = std::string(driver.value());
    // convert `driver_str` to lower case inplace.
    std::transform(driver_str.begin(), driver_str.end(), driver_str.begin(),
      [](unsigned char c) { return std::tolower(c); });
    static std::unordered_set<c10::string_view> allowed_drivers = {
      "gels", "gelsy", "gelsd", "gelss"
    };
    if (input.device() == at::kCPU) {
      TORCH_CHECK(
        allowed_drivers.find(driver_str) != allowed_drivers.end(),
        "torch.linalg.lstsq: parameter `driver` should be one of "
        "(gels, gelsy, gelsd, gelss)"
      );
    } else { // else if (input.is_cuda())
      TORCH_CHECK(
        driver_str == "gels",
        "torch.linalg.lstsq: `driver` other than `gels` is not supported on CUDA"
      );
    }
  } else {
    // if driver name is not provided, set to default 'gelsy' if on CPU,
    // or to `gels` if on CUDA.
    driver_str = input.is_cuda() ? "gels" : "gelsy";
  }
  return driver_str;
}

std::tuple<Tensor&, Tensor&, Tensor&, Tensor&> linalg_lstsq_out(
    const Tensor& input,
    const Tensor& other,
    c10::optional<double> rcond,
    c10::optional<c10::string_view> driver,
    Tensor& solution,
    Tensor& residuals,
    Tensor& rank,
    Tensor& singular_values) {
  TORCH_CHECK(input.dim() >= 2, "torch.linalg.lstsq: input must have at least 2 dimensions.");
  TORCH_CHECK(other.dim() >= 1, "torch.linalg.lstsq: other must have at least 1 dimension.");
  TORCH_CHECK(
      input.scalar_type() == other.scalar_type(),
      "torch.linalg.lstsq: Expected input and other to have the same dtype, but got input's dtype ",
      input.scalar_type(),
      " and other's dtype ",
      other.scalar_type());

  auto dim_diff = input.dim() - other.dim();
  TORCH_CHECK(
      0 <= dim_diff && dim_diff <= 1,
      "torch.linalg.lstsq: input.dim() must be greater or equal to other.dim() and (input.dim() - other.dim()) <= 1");
  Tensor other_2d = dim_diff ? other.unsqueeze(-1) : other;
  TORCH_CHECK(
      input.size(-2) == other_2d.size(-2),
      dim_diff ? "torch.linalg.lstsq: input.size(-2) should match other.size(-1)"
               : "torch.linalg.lstsq: input.size(-2) should match other.size(-2)");

  checkSameDevice("torch.linalg.lstsq", other, input, "other");
  checkSameDevice("torch.linalg.lstsq", solution, input, "solution");
  checkSameDevice("torch.linalg.lstsq", residuals, input, "residuals");
  checkSameDevice("torch.linalg.lstsq", rank, input, "rank");
  checkSameDevice("torch.linalg.lstsq", singular_values, input, "singular_values");

  // 'solution' is expected to have same dtype as input
  checkLinalgCompatibleDtype("torch.linalg.lstsq", solution, input, "solution");

  // 'residuals' is expected to have real float dtype
  ScalarType real_dtype = c10::toValueType(input.scalar_type());
  checkLinalgCompatibleDtype("torch.linalg.lstsq", residuals.scalar_type(), real_dtype, "solution");

  // 'rank' is expected to have integer dtype
  // actual LAPACK calls use int32_t type for rank, but we promote it to int64_t
  // to be consistent with torch.linalg.matrix_rank output dtype
  ScalarType rank_expected_type = ScalarType::Long;
  checkLinalgCompatibleDtype("torch.linalg.lstsq", rank.scalar_type(), rank_expected_type, "rank");

  // 'singular_values' is expected to have real float dtype
  checkLinalgCompatibleDtype("torch.linalg.lstsq", singular_values.scalar_type(), real_dtype, "singular_values");

  std::string driver_name = get_default_lstsq_driver(driver, input);

  // set default rcond value
  double rcond_value = rcond.has_value()
    ? rcond.value()
    : _get_epsilon(c10::toValueType(input.scalar_type())) * std::max<int64_t>(input.size(-2), input.size(-1));

  auto infos = at::zeros({std::max<int64_t>(1, batchCount(input))}, input.options().dtype(kInt));

  // now check whether the provided output tensors can be used directly

  // Two types of 'other' tensors are supported:
  // - 1-dimensional (1D) tensor or batch of 1D tensors (vector case)
  // - 2-dimensional (2D) tensor or batch of 2D tensors (matrix case)
  // original torch.lstsq supported only the matrix case, while NumPy works for both cases
  // for the batched input we need to be able to distinguish them
  // auto expected_batched_rhs_shape = IntArrayRef(input.sizes().data(), input.dim() - 1); // input.shape[:-1]
  // bool vector_case = other.dim() == 1 || (input.dim() - 1 == other.dim() && other.sizes().equals(expected_batched_rhs_shape));
  bool vector_case = linalg_solve_is_vector_rhs(input, other);

  // provided output tensor can be used directly if:
  // 1. the shape matches the expected shape
  // 2. the dtype matches the expected dtype
  // 3. the tensor is contiguous

  // Checks for the 'solution' tensor
  std::vector<int64_t> expected_solution_shape = broadcast_batch_size(input, other_2d, input.dim() - 2);
  // the actual shape of the shape of the solution returned in (*, n,) or (*, n, nrhs)
  // but LAPACK requires extra dimensions so the expected shape is (*, max(m, n),) or (*, max(m, n), nrhs)
  expected_solution_shape.push_back(std::max(input.size(-1), input.size(-2)));
  if (!vector_case && other.dim() > 2) {
    expected_solution_shape.push_back(other.size(-1));
  }

  bool solution_equal_expected_shape = solution.sizes().equals(expected_solution_shape);
  bool solution_input_same_type = (solution.scalar_type() == input.scalar_type());

  bool is_solution_batched_column_major = false;
  if (vector_case) {
    is_solution_batched_column_major = solution.is_contiguous();
  } else if (!vector_case && solution.dim() >= 2) {
    is_solution_batched_column_major = solution.mT().is_contiguous();
  }

  // 'residuals' is not checked here because at::sum_out(residuals, ...) does that

  auto input_batch_shape = IntArrayRef(input.sizes().cbegin(), input.sizes().cend() - 2);

  // Checks for the 'rank' tensor
  // rank is a scalar value for each matrix in the batch so
  // rank's expected shape is equal to input.shape[0:input.ndim-2]
  bool rank_equal_expected_shape = true;
  bool rank_equal_expected_type = true;
  bool rank_is_contiguous = true;
  if (driver_name != "gels") { // gels driver doesn't set 'rank'
    rank_equal_expected_shape = rank.sizes().equals(input_batch_shape);
    rank_equal_expected_type = (rank.scalar_type() == at::kLong);
    rank_is_contiguous = rank.is_contiguous();
  }

  // Checks for the 'singular_values' tensor
  // singular values are computed only with "gelsd" and "gelss" drivers currently
  bool singular_values_equal_expected_shape = true;
  bool singular_values_equal_expected_type = true;
  bool singular_values_is_contiguous = true;
  if (driver_name == "gelsd" || driver_name == "gelss") {
    auto singular_values_shape = input_batch_shape.vec();
    singular_values_shape.push_back(std::min(input.size(-1), input.size(-2)));
    singular_values_equal_expected_shape = singular_values.sizes().equals(singular_values_shape);
    singular_values_equal_expected_type = (singular_values.scalar_type() == real_dtype);
    singular_values_is_contiguous = singular_values.is_contiguous();
  }

  // if solution is not empty and not in batched column major format
  bool copy_needed = (solution.numel() != 0 && !is_solution_batched_column_major);
  copy_needed |= !solution_input_same_type;  // or solution does not have the same dtype as input
  copy_needed |= (solution.numel() != 0 && !solution_equal_expected_shape); // or solution does not have the expected shape

  copy_needed |= !rank_equal_expected_type;
  copy_needed |= (rank.numel() != 0 && !rank_equal_expected_shape);
  copy_needed |= (rank.numel() != 0 && !rank_is_contiguous);

  copy_needed |= !singular_values_equal_expected_type;
  copy_needed |= (singular_values.numel() != 0 && !singular_values_equal_expected_shape);
  copy_needed |= (singular_values.numel() != 0 && !singular_values_is_contiguous);

  if (copy_needed) { // we have to allocate temporary tensors
    Tensor solution_tmp = at::empty({0}, input.options());
    Tensor residuals_tmp = at::empty({0}, input.options().dtype(real_dtype));
    Tensor rank_tmp = at::empty({0}, input.options().dtype(at::kLong));
    Tensor singular_values_tmp = at::empty({0}, input.options().dtype(real_dtype));

    linalg_lstsq_out_info(solution_tmp, residuals_tmp, rank_tmp, singular_values_tmp, infos, input, other, rcond_value, driver_name);

    at::native::resize_output(solution, solution_tmp.sizes());
    solution.copy_(solution_tmp);

    at::native::resize_output(residuals, residuals_tmp.sizes());
    residuals.copy_(residuals_tmp);

    at::native::resize_output(rank, rank_tmp.sizes());
    rank.copy_(rank_tmp);

    at::native::resize_output(singular_values, singular_values_tmp.sizes());
    singular_values.copy_(singular_values_tmp);
  } else {
    // else use the provided output storage directly
    linalg_lstsq_out_info(solution, residuals, rank, singular_values, infos, input, other, rcond_value, driver_name);
  }

  at::_linalg_check_errors(infos, "torch.linalg.lstsq", infos.numel() <= 1);
  return std::tuple<Tensor&, Tensor&, Tensor&, Tensor&>(solution, residuals, rank, singular_values);
}

std::tuple<Tensor, Tensor, Tensor, Tensor> linalg_lstsq(
    const Tensor& input, const Tensor& other,
    c10::optional<double> rcond,
    c10::optional<c10::string_view> driver) {
  Tensor solution = at::empty({0}, input.options());
  Tensor residuals = at::empty({0}, input.options().dtype(toValueType(input.scalar_type())));
  Tensor rank = at::empty({0}, input.options().dtype(at::kLong));
  Tensor singular_values = at::empty({0}, input.options().dtype(toValueType(input.scalar_type())));
  std::tie(solution, residuals, rank, singular_values) =
      at::linalg_lstsq_outf(input, other, rcond, driver, solution, residuals, rank, singular_values);
  return std::make_tuple(solution, residuals, rank, singular_values);
}

// ~~~~~~~~~~~~~~~~~~~~~~~~~~~~~~~~~ lu_solve ~~~~~~~~~~~~~~~~~~~~~~~~~~~~~~~~~~~~

DEFINE_DISPATCH(lu_solve_stub);
DEFINE_DISPATCH(lu_solve_trans_stub);

// Supports arbitrary batch dimensions for self and LU_data (implicitly LU_pivots also)
Tensor _lu_solve_trans(const Tensor& self, const Tensor& LU_data, const Tensor& LU_pivots, TransposeType trans) {
  TORCH_CHECK(self.dim() >= 2,
              "b should have at least 2 dimensions, but has ", self.dim(), " dimensions instead");
  TORCH_CHECK(LU_data.dim() >= 2,
              "LU_data should have at least 2 dimensions, but has ", LU_data.dim(), " dimensions instead");
  TORCH_CHECK(LU_pivots.size(-1) == LU_data.size(-1),
              "Number of pivots per batch should be same as the dimension of the matrix");
  TORCH_CHECK(LU_pivots.dtype() == at::kInt,
              "LU_pivots should be a Tensor of scalar type Int");
  TORCH_CHECK(LU_pivots.device() == LU_data.device(),
              "Expected LU_pivots and LU_data to be on the same device, "
              "but found LU_pivots on ", LU_pivots.device(), " and LU_data on ",
              LU_data.device(), " instead");

  // We check whether the batch dimensions of LU_pivots match the batch dimensions of LU_data
  // e.g.: LU_pivots.sizes() = 4 x 3 x 2, LU_data.sizes() = 4 x 3 x 2 x 2 is a pair of correct inputs
  // e.g.: LU_pivots.sizes() = 4 x 3 x 2, LU_data.sizes() = 12 x 2 x 2 is a pair of incorrect inputs
  IntArrayRef pivots_sizes(LU_pivots.sizes().data(), LU_pivots.dim() - 1);
  IntArrayRef lu_sizes(LU_data.sizes().data(), LU_data.dim() - 2);
  TORCH_CHECK(pivots_sizes == lu_sizes,
              "batch dimensions of LU_pivots doesn't match batch dimensions of LU_data");

  Tensor self_broadcasted, LU_data_broadcasted;
  std::tie(self_broadcasted, LU_data_broadcasted) = _linalg_broadcast_batch_dims(self, LU_data, "lu_solve");

  // Now, we need to broadcast pivots too for the batch dimensions to match
  IntArrayRef new_pivots_sizes(LU_data_broadcasted.sizes().data(), LU_data_broadcasted.dim() - 1);
  Tensor LU_pivots_broadcasted = LU_pivots.expand(new_pivots_sizes);

  // lu_solve_trans_stub (apply_lu_solve) requires batched column major (Fortran-contiguous) tensors
  // 'result' tensor is modified in-place and must be a copy of 'self_broadcasted'
  Tensor result = cloneBatchedColumnMajor(self_broadcasted);

  // if LU_data is Fortran-contiguous no need to make a copy
  bool is_LU_data_batched_column_major = LU_data_broadcasted.mT().is_contiguous();
  Tensor LU_data_working_copy = is_LU_data_batched_column_major ? LU_data_broadcasted : cloneBatchedColumnMajor(LU_data_broadcasted);
  Tensor LU_pivots_working_copy = LU_pivots_broadcasted.is_contiguous() ? LU_pivots_broadcasted : LU_pivots_broadcasted.contiguous();

  lu_solve_trans_stub(self.device().type(), result, LU_data_working_copy, LU_pivots_working_copy, trans);
  return result;
}

Tensor lu_solve(const Tensor& self, const Tensor& LU_data, const Tensor& LU_pivots) {
  return at::native::_lu_solve_trans(self, LU_data, LU_pivots, TransposeType::NoTranspose);
}

Tensor& lu_solve_out(const Tensor& self, const Tensor& LU_data, const Tensor& LU_pivots, Tensor& result) {
  checkSameDevice("lu_solve", result, self);
  checkLinalgCompatibleDtype("lu_solve", result, self);
  Tensor result_tmp = at::lu_solve(self, LU_data, LU_pivots);
  at::native::resize_output(result, result_tmp.sizes());
  result.copy_(result_tmp);
  return result;
}

// ~~~~~~~~~~~~~~~~~~~~~~~~~~~~~~~ legacy_lstsq ~~~~~~~~~~~~~~~~~~~~~~~~~~~~~~~

// This wraps Lapack's gels routine, which uses a QR or LQ factorization to
// solve any linear system, minimizing ||A.X - B||
// A & B must be fortran-contiguous matrixes.
// On exit, A is overwritten with the QR/LQ factorization of input A
//          B is overwritten with the solution vectors
template <typename scalar_t>
static void apply_lstsq(const Tensor& B, const Tensor& A) {
#if !AT_BUILD_WITH_LAPACK()
  TORCH_INTERNAL_ASSERT(false, "lstsq: LAPACK library not found in compilation");
#else

  int m, n, nrhs, lda, ldb, info, lwork;
  scalar_t wkopt = 0.0;
  lwork = -1; // work length
  m = A.size(0);
  n = A.size(1);
  nrhs = B.size(1);
  info = 0;
  lda = m;
  ldb = (m > n) ? m : n;

  auto B_data = B.data_ptr<scalar_t>();
  auto A_data = A.data_ptr<scalar_t>();

  // get info how much space is needed
  lapackGels<scalar_t>('N', m, n, nrhs, A_data, lda, B_data, ldb, &wkopt, lwork, &info);

  lwork = static_cast<int>(wkopt);
  Tensor work_tensor = at::empty({lwork}, A.scalar_type());
  auto work = work_tensor.data_ptr<scalar_t>();

  lapackGels<scalar_t>('N', m, n, nrhs, A_data, lda, B_data, ldb, work, lwork, &info);

  TORCH_CHECK(
      info >= 0,
      "Lapack Error in gels : Illegal argument ", -info);
  TORCH_CHECK(
      info == 0,
      "Lapack Error in gels: The ", info, "-th diagonal element of the ",
      "triangular factor of A is zero");
#endif
}

std::tuple<Tensor, Tensor> legacy_lstsq(const Tensor& B, const Tensor& A) {
  TORCH_WARN_ONCE(
    "torch.lstsq is deprecated in favor of torch.linalg.lstsq and will be removed in a future PyTorch release.\n",
    "torch.linalg.lstsq has reversed arguments and does not return the QR decomposition in "
    "the returned tuple (although it returns other information about the problem).\n",
    "To get the qr decomposition consider using torch.linalg.qr.\n",
    "The returned solution in torch.lstsq stored the residuals of the solution in the ",
    "last m - n columns of the returned value whenever m > n. In torch.linalg.lstsq, the ",
    "residuals in the field 'residuals' of the returned named tuple.\n",
    "The unpacking of the solution, as in\n",
    "X, _ = torch.lstsq(B, A).solution[:A.size(1)]\n",
    "should be replaced with\n",
    "X = torch.linalg.lstsq(A, B).solution");

  TORCH_CHECK(A.scalar_type() == B.scalar_type(), "Exepected A and B dtypes to match but found ",
              A.scalar_type(), " and ", B.scalar_type());
  TORCH_CHECK(A.dim() == 2, "Expected A to have 2 dimensions, but got ", A.dim());
  TORCH_CHECK(A.numel() != 0, "A should not be empty");
  TORCH_CHECK(B.dim() == 1 || B.dim() == 2, "Expected B to have 1 or 2 "
      "dimensions, but got ", B.dim());
  TORCH_CHECK(B.numel() != 0, "B should not be empty");
  TORCH_CHECK(A.size(0) == B.size(0), "Expected A and B to have same size "
      "at dim 0, but A has ", A.size(0), " rows and B has ", B.size(0), " rows");

  const auto a_sizes = A.sizes();
  const auto ldb = std::max(a_sizes[0], a_sizes[1]);

  auto A_working = cloneBatchedColumnMajor(A);
  auto B_working = copyBatchedColumnMajor(B.dim() == 1 ? B.unsqueeze(1) : B, ldb);

  AT_DISPATCH_FLOATING_TYPES(B.scalar_type(), "lstsq_cpu", [&] {
    apply_lstsq<scalar_t>(B_working, A_working);
  });

  return std::tuple<Tensor, Tensor>(B_working, A_working);
}

std::tuple<Tensor&,Tensor&> legacy_lstsq_out(
    const Tensor& B, const Tensor& A, Tensor& B_out, Tensor& A_out) {
  const auto dtype = A.scalar_type();
  TORCH_CHECK(B.scalar_type() == dtype, "exepected A and B dtypes to match but found ",
              A.scalar_type(), " and ", B.scalar_type());
  TORCH_CHECK(A_out.scalar_type() == dtype, "A_out to have scalar type ", dtype,
              " but found", A_out.scalar_type());
  TORCH_CHECK(B_out.scalar_type() == dtype, "A_out to have scalar type ", dtype,
              " but found", B_out.scalar_type());
  Tensor A_tmp, B_tmp;
  std::tie(B_tmp, A_tmp) = native::legacy_lstsq(B, A);
  resize_output(A_out, A_tmp.sizes());
  A_out.copy_(A_tmp);
  resize_output(B_out, B_tmp.sizes());
  B_out.copy_(B_tmp);
  return std::tuple<Tensor&, Tensor&>(B_out, A_out);
}

Tensor _det_lu_based_helper_backward_helper(
  const Tensor& det_grad,
  const Tensor& det,
  const Tensor& self,
  const Tensor& lu,
  const Tensor& pivs
) {
  auto eps = at::native::_get_epsilon(c10::toValueType(self.scalar_type()));
  auto n = self.size(-1);
  auto eps_tensor = at::tensor(eps, self.options());
  auto condition_diagonal = [&](const Tensor& x) {
    auto x_diag = x.diagonal(0, -2, -1);
    auto x_diag_conditioned = at::where(
      x_diag == 0.0,
      eps_tensor,
      x_diag
    );
    x_diag.copy_(x_diag_conditioned);
  };

  // create a matrix d := (det_grad * det.conj()) I
  // NOTE: we do not use the shorter version
  // auto d = at::zeros_like(self);
  // d.diagonal(0, -2, -1).copy_((det_grad * det.conj()).unsqueeze(-1));
  // to avoid in-place operations to eliminate potential issues with Vmap
  auto det_expanded_sizes = det.sizes().vec();
  det_expanded_sizes.push_back(n);
  auto d_diag = det_grad * det.conj();
  auto d = at::diag_embed(d_diag.unsqueeze(-1).expand(det_expanded_sizes));
  // make sure that d is Fortran-contiguous. The transposition is sufficient as d is a diagonal square matrix
  d = d.mT();

  if (self.device().type() == at::kCPU) {
    // we want to condition the diagonal of the lu Tensor, but it is not allowed
    // to modify arguments of backward functions in-place, hence the cloning.
    auto lu_clone = lu.clone();
    condition_diagonal(lu_clone);

    auto trans = self.is_complex() ? TransposeType::ConjTranspose : TransposeType::Transpose;

    // d is modified in-place and will contain the result
    lu_solve_trans_stub(self.device().type(), d, lu_clone, pivs, trans);
    return d;
  }
  // lu_solve is less stable than two triangular_solve for CUDA tensors.
  else {
    Tensor p, l, u;
    std::tie(p, l, u) = at::lu_unpack(lu, pivs, /*unpack_data=*/true, /*unpack_pivots=*/true);

    if (self.is_complex()) {
      // Tensors u_h and l_h should be physically conjugated prior to applying kernel stubs,
      // as .conj() is lazy and will not materialize conjugated output.
      l.conj_physical_();
      u.conj_physical_();
    }

    // triangular_solve_stub performs operations in-place.
    // Tensor d will contain the result
    condition_diagonal(u);

    // Solve u^h x = d
    // note that d = c I for some scalar c, hence
    // d u_h^{-1} = c I u_h^{-1} = u_h^{-1} c I = u_h^{-1} d.
    // NOTE: u is contigious and upper-triangular,
    // but from the Fortran respective it is lower-triangular and already transposed.
    // Since u is conjugated in-place in the code above, it is sufficient
    // to just run triangular_solve with upper=false.
    triangular_solve_stub(
      self.device().type(), u, d,
      /*left=*/true,
      /*upper=*/false,
      /*transpose=*/TransposeType::NoTranspose,
      /*unitriangular=*/false);

    // After this operation d will contain a row-wise permuted grad wrt to self
    // The same notes as for the system involving u apply here.
    triangular_solve_stub(
      self.device().type(), l, d,
      /*left=*/true,
      /*upper=*/true,
      /*transpose=*/TransposeType::NoTranspose,
      /*unitriangular=*/true);

    // multiply by p to restore the row order
    return at::matmul(p, d);
  }
}

// ~~~~~~~~~~~~~~~~~~~~~~~~~~~~~~~ solve_triangular ~~~~~~~~~~~~~~~~~~~~~~~~~~~~~~~
namespace {
void checkIsMatrix(const Tensor& t,
                   const char* const f_name,
                   const char* const t_name) {
  TORCH_CHECK(t.dim() >= 2, f_name, ": Expected ", t_name,
                            " to be a tensor of at least 2 dimensions.");
}

void checkIsSquareMatrix(const Tensor& t,
                         const char* const f_name,
                         const char* const t_name) {
  checkIsMatrix(t, f_name, t_name);
  TORCH_CHECK(t.size(-1) == t.size(-2),
              f_name, ": Expected ", t_name,
              " to be a square matrix or batch of square matrices. "
              "Got matrices of size (", t.size(-2), ", ", t.size(-1), ").");
}

void checkInputsSolver(const Tensor& A,
                       const Tensor& B,
                       const Tensor& out,
                       const bool left,
                       const char* const f_name) {
  checkIsSquareMatrix(A, f_name, "A");
  checkIsMatrix(B, f_name, "B");
  TORCH_CHECK(left ? A.size(-2) == B.size(-2) : A.size(-1) == B.size(-1),
              f_name, ": Incompatible shapes of A and B for the equation ",
              left ? "AX = B" : "XA = B",
              " (", A.size(-2), "x", A.size(-1), " and ", B.size(-2), "x", B.size(-1), ")");
}

bool is_row_or_column_contiguous(const Tensor& t) {
  // This could be made more general, similar to how it's checked in matmul, which would allow to
  // ellide the copy with strides such as (6, 12, 1, 3) or (3, 1, 9), but this is quite tricky.
  // We choose to be conservative for simplicity
  return t.is_contiguous() || t.transpose(-2, -1).is_contiguous();
}

TransposeType to_transpose_type(const bool contig, const bool conj) {
  if (conj) {
    if (contig) { TORCH_INTERNAL_ASSERT(false, "Invalid transpose type"); }
    else {        return TransposeType::ConjTranspose; }
  } else {
    if (contig) { return TransposeType::NoTranspose; }
    else {        return TransposeType::Transpose; }
  }
}
} // end of anonymous namespace

/*
Solves the matrix equation AX = B for A triangular.
'left' If true solves AX = B, if false solves XA = B
'upper' controls the portion of input matrix to consider in computations,
'unitriangular' if true then we assume diag(A) to be ones
'out' The tensor with the result. If A == out, A will be modified in place
*/
Tensor& linalg_solve_triangular_out(
    const Tensor& A,
    const Tensor& B,
    bool upper,
    bool left,
    bool unitriangular,
    Tensor& out) {
  checkInputsSolver(A, B, out, left, "linalg.solve_triangular");
  Tensor A_, B_;
  std::tie(B_, A_) = _linalg_broadcast_batch_dims(B, A, /*don't check errors*/nullptr);

  // We'll write F-contig / F-transpose for FORTRAN contiguous / FORTRAN transpose etc
  // We say that a matrix is F-ready if it's F-contig OR F-transpose
  // At this point, A, B have been broadcasted but may or may not be F-ready

  // The following algorithm minimises copies and allocations. In pseudocode:
  // if out is wrong size:
  //   resize_output(out)
  // # Invariant: out is the right size
  // Tensor out_f; # Tensor that we will pass to FORTRAN
  // if out is F-ready:
  //   out_f = out;
  // else:
  //   Allocate out_f F-ready
  // if B != out_f:
  //   copy B into out_f
  // # Invariant: out_f F-ready and has B copied into it
  // if out_f is F-transposed:
  //   transpose equation
  // if out_f is conj:
  //   conjugate equation
  // # Invariant: out_f is not conjugated and F-contig
  // Tensor A_f; # Tensor that will be sent to FORTRAN
  // if A is F-ready:
  //   if A is conj and A is not transposed:
  //     # We need to clone A in this case. See [Cloning A]
  //     clone A F-contig into A_f
  //   else:
  //     A_f = A;
  // else:
  //   clone A F-contig into A_f
  // # Invariant: out_f is F-contig and A_f is F-ready
  // # We pass FORTRAN the flags indicating if A_f is transposed and or conjugated
  //
  // # Here we undo the conjugations / transposes on out_f if needed
  //
  // if out_f not same out:
  //   copy out_f into out
  // return out
  //
  // Note: The logic for the negative bit is the same as that for the conjugate bit
  //
  // Note: [Cloning A] If we are careful when allocating B when it needs to be allocated at the
  // beginning of the algorithm, it is possible to always elide the copy of A here.
  // Via this trick, the algorithm will copy at most one of A or B (never both) whenever A
  // and B are F-ready and not A.is_neg() (which happens almost always in practice).
  // When called as f(A, B, out=B) in most practical cases it'll perform no copies.

  const bool avoid_copy_A = A_.transpose(-2, -1).is_contiguous() && A_.is_conj();
  if (avoid_copy_A) {
    // See Note: [Cloning A]
    at::native::resize_output(out, B_.sizes());
  }
  else {
    // poorman's reimplementation of resize_output with result F-contig
    if (resize_output_check(out, B_.sizes())) {
      out.resize_(B_.transpose(-2, -1).sizes(), MemoryFormat::Contiguous);
      out.transpose_(-2, -1);  // make 'out' have Fortran contiguous memory layout
    }
  }
  // Invariant: out has the right size, so we'll be able to copy into it later on

  Tensor out_f; // the out that will go into fortran
  // We use C10_LIKELY mostly for documentation as it helps following what's the most likely path
  if C10_LIKELY (is_row_or_column_contiguous(out)) {
    out_f = out;
    if C10_LIKELY (!out.is_same(B_)) {
      out_f.copy_(B_);
    }
  } else {
    if (avoid_copy_A) {
      // See Note: [Cloning A]
      out_f = B_.clone(at::MemoryFormat::Contiguous);
    }
    else {
      out_f = cloneBatchedColumnMajor(B_);
    }
  }
  // Invariant: out_f F-ready and has B copied into it

  // out_f is F-transposed
  bool transpose_A = false;
  bool transpose_out_f = false;
  if (out_f.stride(-1) == 1) {
    left = !left;
    transpose_A = true;
    transpose_out_f = true;
    out_f.transpose_(-2 ,-1);
  }

  // No need to conjugate anything if out_f is conj as AX = conj(B) <=> conj(A)conj(X) = B
  // and X = B after the algortihm. We just anotate that A is conjugated later on
  // The solution will be written into out_f, so it'll be conjugated already

  Tensor A_f = A_;  // The A that will go into fortran

  bool A_is_conj = A_f.is_conj() != out_f.is_conj();
  bool A_is_neg = A_f.is_neg() != out_f.is_neg();
  bool A_is_f_contig = (A_f.stride(-1) == 1) == transpose_A;
  if C10_UNLIKELY (!is_row_or_column_contiguous(A_f)) {
    // We first anotate with flags on A_f all the conj / transpose / neg coming from out
    // and then we clone the resulting tensor to resolve all of them in memory
    if (out_f.is_conj()) {
      A_f = A_f.conj();
    }
    A_is_conj = false;

    if (out_f.is_neg()) {
      A_f = A_f._neg_view();
    }
    A_is_neg = false;

    // This choice is to be consistent with how we flip `upper` later on
    // Note that this is the same reasoning we apply for neg and conj below
    // If B has neg or out or transpose, then we need to resolve it in memory
    A_f = transpose_A ? A_f.clone(at::MemoryFormat::Contiguous)
                      : cloneBatchedColumnMajor(A_f);
    A_is_f_contig = true;
  } else if C10_UNLIKELY (A_is_f_contig && A_is_conj) {
    if C10_UNLIKELY (A_f.is_neg() || out_f.is_neg()) {
      // Cases A_is_neg (remember that B.is_neg() iff out_f.is_same(B))
      // -AX = -B => A(-X) = B. Swap neg of A_f. Nothing to do on X as X.is_same(B).
      // -AX = B. We resolve the neg in memory
      // AX = -B => -A -X = B. We resolve the neg in memory for A,
      //                       Since X.is_same(B), we already have that X.is_neg() == true

      // We do the neg with a view, as this will be resolved in the clone below
      if (out_f.is_neg()) {
        A_f = A_f._neg_view();
      }
      A_is_neg = false;
    }
    // We resolve the transpose if necessary and then leave A_f F-transposed,
    // as BLAS can handle the case F-transposed and conjugated
    A_f = at::clone(transpose_A ? A_f.mT() : A_f, at::MemoryFormat::Contiguous);
    A_is_f_contig = false;
    if (transpose_A) {
      upper = !upper;
    }
    // As we've already resolved the conj of A in the clone
    A_is_conj = out_f.is_conj();
  } else if C10_UNLIKELY (A_is_neg) {
    // We follow the same logic as above, only that in this case we need to perform the
    // negation in memory
    if (out_f.is_neg()) {
      A_f = -A_f;
    } else {
      A_f = A_f.resolve_neg();
    }
    A_is_neg = false;
    // As we've already resolved the conj of A in the negationa bove
    A_is_conj = out_f.is_conj();
  }
  // Invariant: out_f is F-contig and A_f is F-ready
  // neg has been resolved

  // If we pass the matrix physically F-transposed, we need to change the parity of upper
  if (A_f.stride(-1) == 1) {
    upper = !upper;
  }

  triangular_solve_stub(
    A_f.device().type(), A_f, out_f,
    /*left=*/left,
    /*upper=*/upper,
    /*transpose*/to_transpose_type(A_is_f_contig, A_is_conj),
    /*unitriangular=*/unitriangular);

  if (transpose_out_f) {
    out_f.transpose_(-2, -1);
  }

  if (!out_f.is_same(out)) {
    out.copy_(out_f);
  }
  return out;
}

Tensor linalg_solve_triangular(
    const Tensor& A,
    const Tensor& B,
    bool upper,
    bool left,
    bool unitriangular) {
  Tensor out = at::empty({0}, A.options());
  linalg_solve_triangular_out(A, B, upper, left, unitriangular, out);
  return out;
}

}}  // namespace at::native<|MERGE_RESOLUTION|>--- conflicted
+++ resolved
@@ -985,19 +985,9 @@
   result = linalg_solve_out_info(result, infos, input, other);
 
   // Now check LAPACK/MAGMA error codes
-<<<<<<< HEAD
   // _linalg_check_errors calls 'infos = infos.to(kCPU)'
-  at::_linalg_check_errors(infos, "linalg.solve", input.dim() == 2);
-=======
-  // batchCheckErrors(Tensor, char*) calls 'infos = infos.to(kCPU)'
   bool vector_case = linalg_solve_is_vector_rhs(input, other);
-  if (vector_case ? result.dim() > 1 : result.dim() > 2) {
-    batchCheckErrors(infos, "linalg.solve");
-  } else {
-    singleCheckErrors(infos.item().toInt(), "linalg.solve");
-  }
-
->>>>>>> d06e0158
+  at::_linalg_check_errors(infos, "linalg.solve", vector_case ? result.dim() == 1 : result.dim() == 2);
   return result;
 }
 
