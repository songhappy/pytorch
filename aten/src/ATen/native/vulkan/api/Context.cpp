--- conflicted
+++ resolved
@@ -159,7 +159,6 @@
     catch (...) {
       TORCH_WARN("Vulkan: Failed to initialize context! Error: Unknown");
     }
-<<<<<<< HEAD
 
     return nullptr;
   }());
@@ -168,16 +167,6 @@
       context,
       "Invalid Vulkan context!");
 
-=======
-
-    return nullptr;
-  }());
-
-  TORCH_INTERNAL_ASSERT_DEBUG_ONLY(
-      context,
-      "Invalid Vulkan context!");
-
->>>>>>> 078fadaa
   return context.get();
 }
 
